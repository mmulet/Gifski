import SwiftUI
import AVFoundation

struct EditScreen: View {
	@Environment(AppState.self) private var appState
	@Default(.outputQuality) private var outputQuality
	@Default(.bounceGIF) private var bounceGIF
	@Default(.outputFPS) private var frameRate
	@Default(.loopGIF) private var loopGIF
	@Default(.suppressKeyframeWarning) private var suppressKeyframeWarning
	@State private var url: URL
	@State private var asset: AVAsset
	@State private var modifiedAsset: AVAsset
	@State private var metadata: AVAsset.VideoMetadata
	@State private var outputCropRect = CropRect.initialCropRect
	@State private var estimatedFileSizeModel = EstimatedFileSizeModel()
	@State private var timeRange: ClosedRange<Double>?
	@State private var loopCount = 0
	@State private var isKeyframeRateChecked = false
	@State private var isReversePlaybackWarningPresented = false
	@State private var resizableDimensions = Dimensions.percent(1, originalSize: .init(widthHeight: 100))
	@State private var shouldShow = false
	@State private var fullPreviewState: FullPreviewGenerationEvent = .initialState

	private let requestNewFullPreview: RequestNewFullPreview
	private let fullPreviewStream: AsyncStream<FullPreviewGenerationEvent>

	init(
		url: URL,
		asset: AVAsset,
		metadata: AVAsset.VideoMetadata
	) {
		self._url = .init(wrappedValue: url)
		self._asset = .init(wrappedValue: asset)
		self._modifiedAsset = .init(wrappedValue: asset)
		self._metadata = .init(wrappedValue: metadata)
		(fullPreviewStream, requestNewFullPreview) = createFullPreviewStream()
	}

	var body: some View {
		VStack {
			// TODO: Move the trimmer outside the video view.
			TrimmingAVPlayer(
				asset: modifiedAsset,
				shouldShowPreview: appState.shouldShowPreview,
				fullPreviewStatus: fullPreviewState.status,
				loopPlayback: loopGIF,
				bouncePlayback: bounceGIF,
				overlay: appState.isCropActive ? AnyView(CropOverlayView(cropRect: $outputCropRect, dimensions: metadata.dimensions, editable: true)) : nil,
				isTrimmerDraggable: appState.isCropActive
			) { timeRange in
				DispatchQueue.main.async {
					self.timeRange = timeRange
					estimatedFileSizeModel.updateEstimate()
					updatePreviewOnSettingsChange()
				}
			}
			controls
			bottomBar
		}
		.background(.ultraThickMaterial)
		.navigationTitle(url.lastPathComponent)
		.navigationDocument(url)
		.toolbar {
			ToolbarItemGroup {
<<<<<<< HEAD
				if fullPreviewState.isGenerating {
					ProgressView(value: fullPreviewState.progress)
						.progressViewStyle(.circular)
						.scaleEffect(0.5)
						.frame(width: 10, height: 1)
				}
				Toggle(isOn: appState.binding(for: \.shouldShowPreview))
				{
					Label("Preview", systemImage: appState.shouldShowPreview ? "eye" : "eye.slash")
				}
=======
				@Bindable var appState = appState
				CropToolbarItems(
					isCropActive: $appState.isCropActive,
					metadata: metadata,
					outputCropRect: $outputCropRect
				)
>>>>>>> d4ca597a
			}
		}
		.onReceive(Defaults.publisher(.outputSpeed, options: []).removeDuplicates().debounce(for: .seconds(0.4), scheduler: DispatchQueue.main)) { _ in
			Task {
				await setSpeed()
			}
		}
		// We cannot use `Defaults.publisher(.outputSpeed, options: [])` without the `options` as it causes some weird glitches.
		.task {
			await setSpeed()
		}
		.onChange(of: outputQuality, initial: true) {
			estimatedFileSizeModel.duration = metadata.duration
			estimatedFileSizeModel.updateEstimate()
			updatePreviewOnSettingsChange()
		}
		// TODO: Make these a single call when tuples are equatable.
		.onChange(of: resizableDimensions) {
			estimatedFileSizeModel.updateEstimate()
			updatePreviewOnSettingsChange()
		}
		.onChange(of: timeRange) {
			estimatedFileSizeModel.updateEstimate()
			updatePreviewOnSettingsChange()
		}
		.onChange(of: bounceGIF) {
			estimatedFileSizeModel.updateEstimate()
		}
		.onChange(of: frameRate) {
			estimatedFileSizeModel.updateEstimate()
			updatePreviewOnSettingsChange()
		}
		.onChange(of: bounceGIF) {
			guard bounceGIF else {
				return
			}

			showKeyframeRateWarningIfNeeded()
		}
		.alert2(
			"Reverse Playback Preview Limitation",
			message: "Reverse playback may stutter when the video has a low keyframe rate. The GIF will not have the same stutter.",
			isPresented: $isReversePlaybackWarningPresented
		)
		.dialogSuppressionToggle(isSuppressed: $suppressKeyframeWarning)
		.opacity(shouldShow ? 1 : 0)
		.onAppear {
			setUp()
		}
		.task {
			try? await Task.sleep(for: .seconds(0.3))

			withAnimation {
				shouldShow = true
			}
		}
		.task {
			for await event in fullPreviewStream {
				switch event {
				case .empty, .generating:
					break
				case .ready(let settings, let asset, _, _):
					try? await (modifiedAsset as? PreviewableComposition)?.updateFullPreviewTrack(settings: settings, newFullPreviewAsset: asset)
				}
				fullPreviewState = event
			}
		}
	}

	private func updatePreviewOnSettingsChange()  {
		requestNewFullPreview(SettingsForFullPreview(conversion: conversionSettings, speed: Defaults[.outputSpeed], duration: metadata.duration.toTimeInterval ))
	}


	private func setSpeed() async {
		do {
			// We could have set the `rate` of the player instead of modifying the asset, but it's just easier to modify the asset as then it matches what we want to generate. Otherwise, we would have to translate trimming ranges to the correct speed, etc.

			let changedSpeedAsset = try await asset.firstVideoTrack?.extractToNewAssetAndChangeSpeed(to: Defaults[.outputSpeed]) ?? modifiedAsset
			modifiedAsset = try await PreviewableComposition(extractPreviewableCompositionFrom: changedSpeedAsset)

			estimatedFileSizeModel.updateEstimate()
			updatePreviewOnSettingsChange()
		} catch {
			appState.error = error
		}
	}

	private func setUp() {
		estimatedFileSizeModel.getConversionSettings = { conversionSettings }
		updatePreviewOnSettingsChange()
	}

	private var controls: some View {
		HStack(spacing: 0) {
			Form {
				DimensionsSetting(
					videoDimensions: metadata.dimensions,
					resizableDimensions: $resizableDimensions
				)
				SpeedSetting()
					.padding(.bottom, 6) // Makes the forms have equal height.
			}
			.padding(.horizontal, -8) // Form comes with some default padding, which we don't want.
			.fillFrame()
			.containerRelativeFrame(.horizontal, count: 2, span: 1, spacing: 0)
			.padding(.trailing, -8)
			Form {
				FrameRateSetting(videoFrameRate: metadata.frameRate)
				QualitySetting()
				LoopSetting(loopCount: $loopCount)
			}
			.padding(.horizontal, -8)
			.fillFrame()
			.containerRelativeFrame(.horizontal, count: 2, span: 1, spacing: 0)
		}
		.padding(-12)
		.formStyle(.grouped)
		.scrollContentBackground(.hidden)
		.scrollDisabled(true)
		.fixedSize()
	}

	private var bottomBar: some View {
		HStack {
			Spacer()
			Button("Convert") {
				appState.navigationPath.append(.conversion(conversionSettings))
			}
			.keyboardShortcut(.defaultAction)
			.padding(.top, -1) // Makes the bar have equal spacing on top and bottom.
		}
		.overlay {
			EstimatedFileSizeView(model: estimatedFileSizeModel)
		}
		.padding()
		.padding(.top, -16)
	}

	private var conversionSettings: GIFGenerator.Conversion {
		print("resizableDimensions:", resizableDimensions.pixels, resizableDimensions.percent)
		return .init(
			asset: modifiedAsset,
			sourceURL: url,
			timeRange: timeRange,
			quality: outputQuality,
			dimensions: resizableDimensions.pixels.toInt,
			frameRate: frameRate,
			loop: {
				guard loopGIF else {
					return loopCount == 0 ? .never : .count(loopCount)
				}

				return .forever
			}(),
			bounce: bounceGIF,
			crop: appState.isCropActive ? outputCropRect : nil
		)
	}

	private func showKeyframeRateWarningIfNeeded(maximumKeyframeInterval: Double = 30) {
		guard
			!isKeyframeRateChecked,
			!Defaults[.suppressKeyframeWarning]
		else {
			return
		}

		isKeyframeRateChecked = true

		Task.detached(priority: .utility) {
			do {
				guard
					let keyframeInfo = try await modifiedAsset.firstVideoTrack?.getKeyframeInfo(),
					keyframeInfo.keyframeInterval > maximumKeyframeInterval
				else {
					return
				}

				print("Low keyframe interval \(keyframeInfo.keyframeInterval)")

				await MainActor.run {
					isReversePlaybackWarningPresented = true
				}
			} catch {
				await MainActor.run {
					appState.error = error
				}
			}
		}
	}
}

enum PredefinedSizeItem: Hashable {
	case custom
	case spacer
	case dimensions(Dimensions)

	var resizableDimensions: Dimensions? {
		switch self {
		case .dimensions(let dimensions):
			dimensions
		default:
			nil
		}
	}
}

private struct DimensionsSetting: View {
	@State private var predefinedSizes = [PredefinedSizeItem]()
	@State private var selectedPredefinedSize: PredefinedSizeItem?
	@State private var dimensionsType = DimensionsType.pixels
	@State private var width = 0
	@State private var height = 0
	@State private var percent = 0
	@State private var isArrowKeyTipPresented = false

	let videoDimensions: CGSize
	@Binding var resizableDimensions: Dimensions // TODO: Rename.

	var body: some View {
		VStack(spacing: 16) {
			Picker("Dimensions", selection: $selectedPredefinedSize) {
				ForEach(predefinedSizes, id: \.self) { size in
					switch size {
					case .custom:
						if selectedPredefinedSize == .custom {
							let string = switch dimensionsType {
							case .pixels:
								// TODO: Make this a property on `resizableDimensions`.
								String(format: "%.0f%%", resizableDimensions.percent * 100)
							case .percent:
								resizableDimensions.pixels.formatted
							}
							Text("Custom — \(string)")
								.tag(size as PredefinedSizeItem?)
						}
					case .spacer:
						Divider()
							.tag(UUID())
					case .dimensions(let dimensions):
						Text("\(dimensions.description)")
							.tag(size as PredefinedSizeItem?)
					}
				}
			}
			.onChange(of: selectedPredefinedSize) {
				updateDimensionsBasedOnSelection(selectedPredefinedSize)
			}
			HStack {
				Spacer()
				HStack {
					switch dimensionsType {
					case .pixels:
						let textFieldWidth = 42.0
						HStack(spacing: 4) {
							LabeledContent("Width") {
								IntTextField(
									value: $width,
									minMax: resizableDimensions.widthMinMax.toInt,
									onBlur: { _ in // swiftlint:disable:this trailing_closure
										DispatchQueue.main.async {
											applyWidth()
										}
									}
								)
								.frame(width: textFieldWidth)
								.onChange(of: width) {
									applyWidth()
								}
							}
							// TODO: Use TipKit when targeting macOS 15.
							.popover(isPresented: $isArrowKeyTipPresented) {
								Text("Press the arrow up/down keys to change the value by 1.\nHold the Option key meanwhile to change it by 10.")
									.padding()
									.padding(.vertical, 4)
									.onTapGesture {
										isArrowKeyTipPresented = false
									}
									.accessibilityAddTraits(.isButton)
							}
							Text("×")
							LabeledContent("Height") {
								IntTextField(
									value: $height,
									minMax: resizableDimensions.heightMinMax.toInt,
									onBlur: { _ in // swiftlint:disable:this trailing_closure
										DispatchQueue.main.async {
											applyHeight()
										}
									}
								)
								.frame(width: textFieldWidth)
								.onChange(of: height) {
									applyHeight()
								}
							}
						}
					case .percent:
						LabeledContent("Percent") {
							IntTextField(
								value: $percent,
								minMax: resizableDimensions.percentMinMax.toInt,
								onBlur: { _ in // swiftlint:disable:this trailing_closure
									DispatchQueue.main.async { // Ensures it uses updated values.
										applyPercent()
									}
								}
							)
							.frame(width: 32)
							.onChange(of: percent) {
								applyPercent()
							}
						}
					}
				}
				.padding(.trailing, -8)
				Picker("Dimension type", selection: $dimensionsType) {
					ForEach(DimensionsType.allCases, id: \.self) {
						Text($0.rawValue)
					}
				}
				.onChange(of: dimensionsType) {
					DispatchQueue.main.async { // Fixes an issue where if you do 100%, then 99%, and then try to switch to "pixel" type, it doesn't switch.
						updateTextFieldsForCurrentDimensions()
					}
				}
			}
			.fixedSize()
			.fillFrame(.horizontal, alignment: .trailing)
			.labelsHidden()
		}
		.onAppear {
			print("EDIT SCREEN - onappear")
			setUpDimensions()
			updateTextFieldsForCurrentDimensions()
			showArrowKeyTipIfNeeded()
		}
	}

	private func setUpDimensions() {
		let dimensions = Dimensions.pixels(videoDimensions, originalSize: videoDimensions)

		resizableDimensions = dimensions

		var pixelCommonSizes: [Double] = [
			960,
			800,
			640,
			500,
			480,
			320,
			256,
			200,
			160,
			128,
			80,
			64
		]

		if !pixelCommonSizes.contains(dimensions.pixels.width) {
			pixelCommonSizes.append(dimensions.pixels.width)
			pixelCommonSizes.sort(by: >)
		}

		let pixelDimensions = pixelCommonSizes.map { width in
			let ratio = width / dimensions.pixels.width
			let height = dimensions.pixels.height * ratio
			return CGSize(width: width, height: height).rounded()
		}
		.filter { $0.width <= videoDimensions.width && $0.height <= videoDimensions.height }

		let predefinedPixelDimensions = pixelDimensions
			// TODO
//			.filter { resizableDimensions.validate(newSize: $0) }
			.map { Dimensions.pixels($0, originalSize: videoDimensions) }

		let percentCommonSizes: [Double] = [
			100,
			50,
			33,
			25,
			20
		]

		let predefinedPercentDimensions = percentCommonSizes.map {
			Dimensions.percent($0 / 100, originalSize: videoDimensions)
		}

		predefinedSizes = [.custom]
		predefinedSizes.append(.spacer)
		predefinedSizes.append(contentsOf: predefinedPixelDimensions.map { .dimensions($0) })
		predefinedSizes.append(.spacer)
		predefinedSizes.append(contentsOf: predefinedPercentDimensions.map { .dimensions($0) })

		selectPredefinedSizeBasedOnCurrentDimensions()
	}

	private func updateDimensionsBasedOnSelection(_ selectedSize: PredefinedSizeItem?) {
		guard let selectedSize else {
			return
		}

		switch selectedSize {
		case .custom, .spacer:
			break
		case .dimensions(let dimensions):
			dimensionsType = dimensions.isPercent ? .percent : .pixels
			resizableDimensions = dimensions
		}

		updateTextFieldsForCurrentDimensions()
	}

	private func applyWidth() {
		print("widthMinMax", resizableDimensions.widthMinMax)
		resizableDimensions = resizableDimensions.aspectResized(usingWidth: width.toDouble)
		height = resizableDimensions.pixels.height.toDouble.clamped(to: resizableDimensions.heightMinMax).toIntAndClampingIfNeeded
		print("widthMinMax2", resizableDimensions.widthMinMax)
	}

	private func applyHeight() {
		resizableDimensions = resizableDimensions.aspectResized(usingHeight: height.toDouble)
		width = resizableDimensions.pixels.width.toDouble.clamped(to: resizableDimensions.widthMinMax).toIntAndClampingIfNeeded
		selectPredefinedSizeBasedOnCurrentDimensions(forceCustom: true)
	}

	private func applyPercent() {
		resizableDimensions = .percent(percent.toDouble / 100, originalSize: videoDimensions)
		print("GGG", resizableDimensions)
		width = resizableDimensions.pixels.width.toDouble.clamped(to: resizableDimensions.widthMinMax).toIntAndClampingIfNeeded
		height = resizableDimensions.pixels.height.toDouble.clamped(to: resizableDimensions.heightMinMax).toIntAndClampingIfNeeded
		print("GGG2", percent, width, height)
		selectPredefinedSizeBasedOnCurrentDimensions(forceCustom: true)
	}

	private func updateTextFieldsForCurrentDimensions() {
		width = resizableDimensions.pixels.width.toDouble.clamped(to: resizableDimensions.widthMinMax).toIntAndClampingIfNeeded
				height = resizableDimensions.pixels.height.toDouble.clamped(to: resizableDimensions.heightMinMax).toIntAndClampingIfNeeded
		percent = (resizableDimensions.percent * 100).rounded().toIntAndClampingIfNeeded
		print("FF", resizableDimensions.percent.toIntAndClampingIfNeeded)
		selectPredefinedSizeBasedOnCurrentDimensions()
	}

	private func selectPredefinedSizeBasedOnCurrentDimensions(forceCustom: Bool = false) {
		if forceCustom {
			selectedPredefinedSize = .custom
			return
		}

		guard let index = (predefinedSizes.first { size in
			guard case .dimensions(let dimensions) = size else {
				return false
			}

			return dimensions == resizableDimensions
		}) else {
			selectedPredefinedSize = .custom
			return
		}

		selectedPredefinedSize = index
	}

	private func showArrowKeyTipIfNeeded() {
		SSApp.runOnce(identifier: "DimensionsSetting_arrowKeyTip") {
			Task {
				try? await Task.sleep(for: .seconds(1))
				isArrowKeyTipPresented = true
				try? await Task.sleep(for: .seconds(10))
				isArrowKeyTipPresented = false
			}
		}
	}
}

private struct SpeedSetting: View {
	@Default(.outputSpeed) private var outputSpeed

	var body: some View {
		LabeledContent("Speed") {
			Slider(value: $outputSpeed, in: 0.5...5, step: 0.25)
			Text("\(outputSpeed.formatted(.number.precision(.fractionLength(2))))×")
				.monospacedDigit()
				.frame(width: 40, alignment: .leading)
		}
	}
}

private struct FrameRateSetting: View {
	@Default(.outputFPS) private var frameRate
	@Default(.outputSpeed) private var speed
	@State private var isHighFrameRateWarningPresented = false

	var videoFrameRate: Double

	var body: some View {
		LabeledContent("FPS") {
			Slider(
				value: $frameRate.intToDouble,
				in: range
			)
			Text("\(frameRate.formatted())")
				.monospacedDigit()
				.frame(width: 38, alignment: .leading)
		}
		.alert2(
			"Animated GIF Limitation",
			message: "Exporting GIFs with a frame rate higher than 50 is not supported as browsers will throttle and play them at 10 FPS.",
			isPresented: $isHighFrameRateWarningPresented
		)
		.onChange(of: frameRate) {
			if frameRate > 50 {
				SSApp.runOnce(identifier: "fpsWarning") {
					isHighFrameRateWarningPresented = true
				}
			}
		}
		.onAppear {
			frameRate = frameRate.clamped(to: intRange)
		}
	}

	private var maxFrameRate: Double {
		// We round it so that `29.970` becomes `30` for practical reasons.
		(videoFrameRate * speed).rounded().clamped(to: Constants.allowedFrameRate)
	}

	private var range: ClosedRange<Double> {
		.fromGraceful(
			Constants.allowedFrameRate.lowerBound,
			maxFrameRate
		)
	}

	// TODO: Make extension for this conversion.
	private var intRange: ClosedRange<Int> {
		.fromGraceful(
			Int(Constants.allowedFrameRate.lowerBound.rounded()),
			Int(maxFrameRate.rounded())
		)
	}
}

private struct QualitySetting: View {
	@Default(.outputQuality) private var quality

	var body: some View {
		LabeledContent("Quality") {
			Slider(value: $quality, in: 0.01...1)
			// We replace the non-breaking space with a word-joiner to save space.
			Text("\(quality.formatted(.percent.noFraction).replacing("\u{00A0}", with: "\u{2060}"))")
				.monospacedDigit()
				.frame(width: 38, alignment: .leading)
		}
	}
}

private struct LoopSetting: View {
	@Default(.loopGIF) private var loop
	@Default(.bounceGIF) private var bounce
	@State private var isGifLoopCountWarningPresented = false

	@Binding var loopCount: Int

	var body: some View {
		LabeledContent("Loops") {
			Stepper(
				"Loop count",
				value: $loopCount.intToDouble,
				in: 0...100,
				step: 1,
				format: .number
			)
			.labelsHidden()
			.disabled(loop)
			Toggle("Forever", isOn: $loop)
			Toggle("Bounce", isOn: $bounce)
		}
		.alert2(
			"Animated GIF Preview Limitation",
			message: "Due to a bug in the macOS GIF handling, the after-conversion preview may not loop as expected. The GIF will loop correctly in web browsers and other image viewing apps.",
			isPresented: $isGifLoopCountWarningPresented
		)
		.onChange(of: loop) {
			if loop {
				loopCount = 0
			} else {
				showConversionCompletedAnimationWarningIfNeeded()
			}
		}
	}

	private func showConversionCompletedAnimationWarningIfNeeded() {
		// NOTE: This function eventually will become an OS version check when Apple fixes their GIF animation implementation.
		// So far `NSImageView` and Quick Look are affected and may be fixed in later OS versions. Depending on how Apple fixes the issue, the message may need future modifications. Safari works as expected, so it's not all of Apple's software.
		// FB8947153: https://github.com/feedback-assistant/reports/issues/187
		SSApp.runOnce(identifier: "gifLoopCountWarning") {
			isGifLoopCountWarningPresented = true
		}
	}
}<|MERGE_RESOLUTION|>--- conflicted
+++ resolved
@@ -63,25 +63,25 @@
 		.navigationDocument(url)
 		.toolbar {
 			ToolbarItemGroup {
-<<<<<<< HEAD
 				if fullPreviewState.isGenerating {
 					ProgressView(value: fullPreviewState.progress)
 						.progressViewStyle(.circular)
 						.scaleEffect(0.5)
 						.frame(width: 10, height: 1)
 				}
-				Toggle(isOn: appState.binding(for: \.shouldShowPreview))
+				@Bindable var appState = appState
+				Toggle(isOn: $appState.shouldShowPreview)
 				{
 					Label("Preview", systemImage: appState.shouldShowPreview ? "eye" : "eye.slash")
 				}
-=======
+			}
+			ToolbarItemGroup {
 				@Bindable var appState = appState
 				CropToolbarItems(
 					isCropActive: $appState.isCropActive,
 					metadata: metadata,
 					outputCropRect: $outputCropRect
 				)
->>>>>>> d4ca597a
 			}
 		}
 		.onReceive(Defaults.publisher(.outputSpeed, options: []).removeDuplicates().debounce(for: .seconds(0.4), scheduler: DispatchQueue.main)) { _ in
