import SwiftUI
import AVKit
import Combine
import AVFoundation
import Accelerate.vImage
import AppIntents
import Defaults
import Sentry
import ExtendedAttributes

typealias Defaults = _Defaults
typealias Default = _Default
typealias AnyCancellable = Combine.AnyCancellable


// TODO: Check if any of these can be removed when targeting macOS 15.
extension NSItemProvider: @retroactive @unchecked Sendable {}


@discardableResult
func with<T, E>(_ item: T, update: (inout T) throws(E) -> Void) throws(E) -> T {
	var this = item
	try update(&this)
	return this
}


func delay(@_implicitSelfCapture _ duration: Duration, closure: @escaping () -> Void) {
	DispatchQueue.main.asyncAfter(duration, execute: closure)
}


extension DispatchQueue {
	func asyncAfter(_ duration: Duration, execute: @escaping () -> Void) {
		asyncAfter(deadline: .now() + duration.toTimeInterval, execute: execute)
	}

	func asyncAfter(_ duration: Duration, execute: DispatchWorkItem) {
		asyncAfter(deadline: .now() + duration.toTimeInterval, execute: execute)
	}
}


func asyncNilCoalescing<T>(
	_ optional: T?,
	default defaultValue: @escaping @autoclosure () async throws -> T
) async rethrows -> T {
	guard let optional else {
		return try await defaultValue()
	}

	return optional
}

func asyncNilCoalescing<T>(
	_ optional: T?,
	default defaultValue: @escaping @autoclosure () async throws -> T?
) async rethrows -> T? {
	guard let optional else {
		return try await defaultValue()
	}

	return optional
}


// swiftlint:disable:next no_cgfloat
extension CGFloat {
	/**
	Get a Double from a CGFloat. This makes it easier to work with optionals.
	*/
	var toDouble: Double { Double(self) }
}

extension Double {
	/**
	Discouraged but sometimes needed when implicit coercion doesn't work.
	*/
	var toCGFloat: CGFloat { CGFloat(self) } // swiftlint:disable:this no_cgfloat no_cgfloat2

	/**
	If this represents an aspect ratio, return the normalized aspect ratio for each side as a `CGSize`.
	*/
	var normalizedAspectRatioSides: CGSize {
		self > 1.0 ? .init(width: 1.0, height: 1.0 / self) : .init(width: self, height: 1.0)
	}
}

extension BinaryInteger {
	var toDouble: Double { Double(Int(self)) }
}

extension BinaryFloatingPoint {
	var toInt: Int? { self >= Self(Int.min) && self <= Self(Int.max) ? Int(self) : nil }

	var toIntAndClampingIfNeeded: Int { Int(clamped(to: Self(Int.min)...Self(Int.max))) }
}


extension Link<Label<Text, Image>> {
	init(
		_ title: String,
		systemImage: String,
		destination: URL
	) {
		self.init(destination: destination) {
			Label(title, systemImage: systemImage)
		}
	}
}


extension NSView {
	func shake(duration: Duration = .seconds(0.3), direction: NSUserInterfaceLayoutOrientation) {
		let translation = direction == .horizontal ? "x" : "y"
		let animation = CAKeyframeAnimation(keyPath: "transform.translation.\(translation)")
		animation.timingFunction = .linear
		animation.duration = duration.toTimeInterval
		animation.values = [-5, 5, -2.5, 2.5, 0]
		layer?.add(animation, forKey: nil)
	}
}


struct SendFeedbackButton: View {
	var body: some View {
		Link(
			"Feedback & Support",
			systemImage: "exclamationmark.bubble",
			destination: SSApp.appFeedbackUrl()
		)
	}
}


struct ShareAppButton: View {
	let appStoreID: String

	var body: some View {
		ShareLink("Share App", item: "https://apps.apple.com/app/id\(appStoreID)")
	}
}


struct RateOnAppStoreButton: View {
	let appStoreID: String

	var body: some View {
		Link(
			"Rate App",
			systemImage: "star",
			destination: URL(string: "itms-apps://apps.apple.com/app/id\(appStoreID)?action=write-review")!
		)
	}
}


// NOTE: This is moot with macOS 12, but `.values` property provided is super buggy and crashes a lot.
extension Publisher where Failure == Never {
	var toAsyncSequence: some AsyncSequence<Output, Failure> {
		AsyncStream(Output.self) { continuation in
			let cancellable = sink { completion in
				switch completion {
				case .finished:
					continuation.finish()
				}
			} receiveValue: { output in
				continuation.yield(output)
			}

			continuation.onTermination = { [cancellable] _ in
				cancellable.cancel()
			}
		}
	}
}


extension Task {
	/**
	Make a task cancellable.

	- Important: You need to assign it to a cancellable property for it to be cancelled. It's not weak by default like Combine.
	*/
	var toCancellable: AnyCancellable { .init(cancel) }
}


extension Sequence {
	func asyncMap<T, E>(
		_ transform: (Element) async throws(E) -> T
	) async throws(E) -> [T] {
		var values = [T]()

		for element in self {
			try await values.append(transform(element))
		}

		return values
	}
}


extension NSView {
	@discardableResult
	func insertVibrancyView(
		material: NSVisualEffectView.Material,
		blendingMode: NSVisualEffectView.BlendingMode = .behindWindow,
		appearanceName: NSAppearance.Name? = nil
	) -> NSVisualEffectView {
		let view = NSVisualEffectView(frame: bounds)
		view.autoresizingMask = [.width, .height]
		view.material = material
		view.blendingMode = blendingMode

		if let appearanceName {
			view.appearance = NSAppearance(named: appearanceName)
		}

		addSubview(view, positioned: .below, relativeTo: nil)

		return view
	}
}


extension NSWindow {
	private enum AssociatedKeys {
		static let cancellable = ObjectAssociation<AnyCancellable?>()
	}

	func makeVibrant() {
		// So there seems to be a visual effect view already created by NSWindow.
		// If we can attach ourselves to it and make it a vibrant one - awesome.
		// If not, let's just add our view as a first one so it is vibrant anyways.
		guard let visualEffectView = contentView?.superview?.subviews.lazy.compactMap({ $0 as? NSVisualEffectView }).first else {
			contentView?.superview?.insertVibrancyView(material: .underWindowBackground)
			return
		}

		visualEffectView.blendingMode = .behindWindow
		visualEffectView.material = .underWindowBackground

		AssociatedKeys.cancellable[self] = visualEffectView.publisher(for: \.effectiveAppearance)
			.sink { _ in
				visualEffectView.blendingMode = .behindWindow
				visualEffectView.material = .underWindowBackground
			}
	}
}


extension Binding<Double> {
	var doubleToInt: Binding<Int> {
		map(
			get: { Int($0) },
			set: { Double($0) }
		)
	}
}

extension Binding<Int> {
	var intToDouble: Binding<Double> {
		map(
			get: { Double($0) },
			set: { Int($0) }
		)
	}
}


extension NSView {
	private final class AddedToSuperviewObserverView: NSView {
		var onAdded: (() -> Void)?

		override var acceptsFirstResponder: Bool { false }

		convenience init() {
			self.init(frame: .zero)
		}

		override func viewDidMoveToWindow() {
			guard window != nil else {
				return
			}

			onAdded?()
			removeFromSuperview()
		}
	}

	func onAddedToSuperview(_ closure: @escaping () -> Void) {
		let view = AddedToSuperviewObserverView()
		view.onAdded = closure
		addSubview(view)
	}
}


extension NSAlert {
	/**
	Show an alert as a window-modal sheet, or as an app-modal (window-indepedendent) alert if the window is `nil` or not given.
	*/
	@discardableResult
	static func showModal(
		for window: NSWindow? = nil,
		title: String,
		message: String? = nil,
		detailText: String? = nil,
		style: Style = .warning,
		buttonTitles: [String] = [],
		defaultButtonIndex: Int? = nil,
		minimumWidth: Double? = nil
	) -> NSApplication.ModalResponse {
		NSAlert(
			title: title,
			message: message,
			detailText: detailText,
			style: style,
			buttonTitles: buttonTitles,
			defaultButtonIndex: defaultButtonIndex,
			minimumWidth: minimumWidth
		).runModal(for: window)
	}

	/**
	The index in the `buttonTitles` array for the button to use as default.

	Set `-1` to not have any default. Useful for really destructive actions.
	*/
	var defaultButtonIndex: Int {
		get {
			buttons.firstIndex { $0.keyEquivalent == "\r" } ?? -1
		}
		set {
			// Clear the default button indicator from other buttons.
			for button in buttons where button.keyEquivalent == "\r" {
				button.keyEquivalent = ""
			}

			if newValue != -1 {
				buttons[newValue].keyEquivalent = "\r"
			}
		}
	}

	convenience init(
		title: String,
		message: String? = nil,
		detailText: String? = nil,
		style: Style = .warning,
		buttonTitles: [String] = [],
		defaultButtonIndex: Int? = nil,
		minimumWidth: Double? = nil
	) {
		self.init()
		self.messageText = title
		self.alertStyle = style

		if let message {
			self.informativeText = message
		}

		if let detailText {
			let scrollView = NSTextView.scrollableTextView()

			// We're setting the frame manually here as it's impossible to use auto-layout,
			// since it has nothing to constrain to. This will eventually be rewritten in SwiftUI anyway.
			scrollView.frame = CGRect(width: minimumWidth ?? 300, height: 120)

			if minimumWidth == nil {
				scrollView.onAddedToSuperview {
					if let messageTextField = (scrollView.superview?.superview?.subviews.first { $0 is NSTextField }) {
						scrollView.frame.width = messageTextField.frame.width
					} else {
						assertionFailure("Couldn't detect the message textfield view of the NSAlert panel")
					}
				}
			}

			let textView = scrollView.documentView as! NSTextView
			textView.drawsBackground = false
			textView.isEditable = false
			textView.font = .systemFont(ofSize: NSFont.systemFontSize(for: .small))
			textView.textColor = .secondaryLabelColor
			textView.string = detailText

			self.accessoryView = scrollView
		} else if let minimumWidth {
			self.accessoryView = NSView(frame: CGRect(width: minimumWidth, height: 0))
		}

		addButtons(withTitles: buttonTitles)

		if let defaultButtonIndex {
			self.defaultButtonIndex = defaultButtonIndex
		}
	}

	/**
	Runs the alert as a window-modal sheet, or as an app-modal (window-indepedendent) alert if the window is `nil` or not given.
	*/
	@discardableResult
	func runModal(for window: NSWindow? = nil) -> NSApplication.ModalResponse {
		guard let window else {
			return runModal()
		}

		beginSheetModal(for: window) { returnCode in
			NSApp.stopModal(withCode: returnCode)
		}

		return NSApp.runModal(for: window)
	}

	/**
	Adds buttons with the given titles to the alert.
	*/
	func addButtons(withTitles buttonTitles: [String]) {
		for buttonTitle in buttonTitles {
			addButton(withTitle: buttonTitle)
		}
	}
}


extension CMTimeScale {
	/**
	Apple-recommended scale for video.

	```
	CMTime(seconds: (1 / fps), preferredTimescale: .video)
	```
	*/
	static let video: Self = 600
}


extension Comparable {
	func clamped(from lowerBound: Self, to upperBound: Self) -> Self {
		min(max(self, lowerBound), upperBound)
	}

	func clamped(to range: ClosedRange<Self>) -> Self {
		clamped(from: range.lowerBound, to: range.upperBound)
	}

	func clamped(to range: PartialRangeThrough<Self>) -> Self {
		min(self, range.upperBound)
	}

	func clamped(to range: PartialRangeFrom<Self>) -> Self {
		max(self, range.lowerBound)
	}
}

extension Strideable where Stride: SignedInteger {
	func clamped(to range: CountableRange<Self>) -> Self {
		clamped(from: range.lowerBound, to: range.upperBound.advanced(by: -1))
	}

	func clamped(to range: CountableClosedRange<Self>) -> Self {
		clamped(from: range.lowerBound, to: range.upperBound)
	}

	func clamped(to range: PartialRangeUpTo<Self>) -> Self {
		min(self, range.upperBound.advanced(by: -1))
	}
}


extension String.StringInterpolation {
	/**
	Interpolate the value by unwrapping it, and if `nil`, use the given default string.

	```
	// This doesn't work as you can only use nil coalescing in interpolation with the same type as the optional
	"foo \(optionalDouble ?? "none")

	// Now you can do this
	"foo \(optionalDouble, default: "none")
	```
	*/
	public mutating func appendInterpolation(_ value: Any?, default defaultValue: String) {
		if let value {
			appendInterpolation(value)
		} else {
			appendLiteral(defaultValue)
		}
	}

	/**
	Interpolate the value by unwrapping it, and if `nil`, use `"nil"`.

	```
	// This doesn't work as you can only use nil coalescing in interpolation with the same type as the optional
	"foo \(optionalDouble ?? "nil")

	// Now you can do this
	"foo \(describing: optionalDouble)
	```
	*/
	public mutating func appendInterpolation(describing value: Any?) {
		if let value {
			appendInterpolation(value)
		} else {
			appendLiteral("nil")
		}
	}
}

extension CGSize {
	/**
	Example: `140×100`
	*/
	var formatted: String { "\(Double(width).formatted(.number.grouping(.never)))\u{2009}×\u{2009}\(Double(height).formatted(.number.grouping(.never)))" }
}


extension NSImage {
	/**
	`UIImage` polyfill.
	*/
	convenience init(cgImage: CGImage) {
		self.init(cgImage: cgImage, size: .zero)
	}
}


extension CGImage {
	var toNSImage: NSImage { NSImage(cgImage: self) }
}


extension AVAsset {
	func image(at time: CMTime) async throws -> CGImage? {
		let imageGenerator = AVAssetImageGenerator(asset: self)
		imageGenerator.appliesPreferredTrackTransform = true
		imageGenerator.requestedTimeToleranceAfter = .zero
		imageGenerator.requestedTimeToleranceBefore = .zero
		return try await imageGenerator.image(at: time).image
	}
}


extension AVAssetTrack {
	enum VideoTrimmingError: Error {
		case unknownAssetReaderFailure
		case videoTrackIsEmpty
		case assetIsMissingVideoTrack
		case compositionCouldNotBeCreated
		case codecNotSupported
	}

	/**
	Removes blank frames from the beginning of the track.

	This can be useful to trim blank frames from files produced by tools like the iOS simulator screen recorder.
	*/
	func trimmingBlankFrames() async throws -> AVAssetTrack {
		// See https://github.com/sindresorhus/Gifski/issues/254 for context.
		// In short: Some codecs seem to always report a sample buffer size of 0 when reading, breaking this function. (macOS 11.6)
		let buggyCodecs = ["v210", "BGRA"]
		if
			let codecIdentifier = try await codecIdentifier,
			buggyCodecs.contains(codecIdentifier)
		{
			throw VideoTrimmingError.codecNotSupported
		}

		// Create new composition
		let composition = AVMutableComposition()
		guard
			let wrappedTrack = composition.addMutableTrack(withMediaType: mediaType, preferredTrackID: .zero)
		else {
			throw VideoTrimmingError.compositionCouldNotBeCreated
		}

		let (preferredTransform, timeRange) = try await load(.preferredTransform, .timeRange)

		wrappedTrack.preferredTransform = preferredTransform

		try wrappedTrack.insertTimeRange(timeRange, of: self, at: .zero)

		let reader = try AVAssetReader(asset: composition)

		// Create reader for wrapped track.
		let readerOutput = AVAssetReaderTrackOutput(track: wrappedTrack, outputSettings: nil)
		readerOutput.alwaysCopiesSampleData = false

		reader.add(readerOutput)
		reader.startReading()

		defer {
			reader.cancelReading()
		}

		// TODO: When targeting macOS 13, use this instead: https://developer.apple.com/documentation/avfoundation/avsamplebuffergenerator/3950878-makebatch?changes=latest_minor

		// Iterate through samples until we reach one with a non-zero size.
		while let sampleBuffer = readerOutput.copyNextSampleBuffer() {
			guard [.completed, .reading].contains(reader.status) else {
				throw reader.error ?? VideoTrimmingError.unknownAssetReaderFailure
			}

			// On first non-empty frame.
			guard sampleBuffer.totalSampleSize == 0 else {
				let currentTimestamp = sampleBuffer.outputPresentationTimeStamp
				wrappedTrack.removeTimeRange(.init(start: .zero, end: currentTimestamp))
				return wrappedTrack
			}
		}

		throw VideoTrimmingError.videoTrackIsEmpty
	}
}


extension AVAssetTrack.VideoTrimmingError: LocalizedError {
	public var errorDescription: String? {
		switch self {
		case .unknownAssetReaderFailure:
			"Asset could not be read."
		case .videoTrackIsEmpty:
			"Video track is empty."
		case .assetIsMissingVideoTrack:
			"Asset is missing video track."
		case .compositionCouldNotBeCreated:
			"Composition could not be created."
		case .codecNotSupported:
			"Video codec is not supported."
		}
	}
}


extension AVAsset {
	typealias VideoTrimmingError = AVAssetTrack.VideoTrimmingError

	/**
	Removes blank frames from the beginning of the first video track of the asset. The returned asset only includes the first video track.

	This can be useful to trim blank frames from files produced by tools like the iOS simulator screen recorder.
	*/
	func trimmingBlankFramesFromFirstVideoTrack() async throws -> AVAsset {
		guard let firstVideoTrack = try await firstVideoTrack else {
			throw VideoTrimmingError.assetIsMissingVideoTrack
		}

		let trimmedTrack = try await firstVideoTrack.trimmingBlankFrames()

		guard let trimmedAsset = trimmedTrack.asset else {
			assertionFailure("Track is somehow missing asset")
			return AVMutableComposition()
		}

		return trimmedAsset
	}
}


extension AVAssetTrack {
	/**
	Returns the dimensions of the track if it's a video.
	*/
	var dimensions: CGSize? {
		get async throws {
			let (naturalSize, preferredTransform) = try await load(.naturalSize, .preferredTransform)

			guard naturalSize != .zero else {
				return nil
			}

			let size = naturalSize.applying(preferredTransform)
			let preferredSize = CGSize(width: abs(size.width), height: abs(size.height))

			// Workaround for https://github.com/sindresorhus/gifski-app/issues/76
			guard preferredSize != .zero else {
				// SInce this is just a fallback, we don't want to throw the error here.
				return try? await asset?.image(at: CMTime(seconds: 0, preferredTimescale: .video))?.size
			}

			return preferredSize
		}
	}

	/**
	Returns the frame rate of the track if it's a video.
	*/
	var frameRate: Double? {
		get async throws {
			Double(try await load(.nominalFrameRate))
		}
	}

	/**
	Returns the aspect ratio of the track if it's a video.
	*/
	var aspectRatio: Double? {
		get async throws {
			try await dimensions?.aspectRatio
		}
	}

	// TODO: Deprecate this. The system now provides strongly-typed identifiers.
	/**
	Example:
	`avc1` (video)
	`aac` (audio)
	*/
	var codecIdentifier: String? {
		get async throws {
			try await load(.formatDescriptions).first?.mediaSubType.rawValue.fourCharCodeToString().nilIfEmpty
		}
	}

	// TODO: Rename to `format`?
	var codec: AVFormat? {
		get async throws {
			guard let codecString = try await codecIdentifier else {
				return nil
			}

			return AVFormat(fourCC: codecString)
		}
	}

	/**
	Use this for presenting the codec to the user. This is either the codec name, if known, or the codec identifier. You can just default to `"Unknown"` if this is `nil`.
	*/
	var codecTitle: String? {
		get async throws {
			// TODO: Doesn't work because of missing `reasync`.
			// try await codec?.description ?? codecIdentifier

			guard let codec = try await codec else {
				return try await codecIdentifier
			}

			return codec.description
		}
	}

	/**
	Returns a debug string with the media format.

	Example: `vide/avc1`
	*/
	var mediaFormat: String {
		get async throws {
			try await load(.formatDescriptions).map {
				// Get string representation of media type (vide, soun, sbtl, etc.)
				let type = $0.mediaType.description

				// Get string representation media subtype (avc1, aac, tx3g, etc.)
				let subType = $0.mediaSubType.description

				return "\(type)/\(subType)"
			}
				.joined(separator: ",")
		}
	}

	/**
	Estimated file size of the track, in bytes
	*/
	var estimatedFileSize: Int {
		get async throws {
			let (estimatedDataRate, timeRange) = try await load(.estimatedDataRate, .timeRange)
			let dataRateInBytes = Double(estimatedDataRate / 8)
			let bytes = timeRange.duration.seconds * dataRateInBytes
			return Int(bytes)
		}
	}
}


extension AVAssetTrack {
	/**
	Whether the track's duration is the same as the total asset duration.
	*/
	var isFullDuration: Bool {
		get async throws {
			guard let asset else {
				return false
			}

			async let timeRange = load(.timeRange)
			async let assetDuration = asset.load(.duration)

			return try await (timeRange.duration == assetDuration)
		}
	}

	/**
	Extract the track into a new AVAsset.

	Optionally, mutate the track.

	This can be useful if you only want the video or audio of an asset. For example, sometimes the video track duration is shorter than the total asset duration. Extracting the track into a new asset ensures the asset duration is only as long as the video track duration.
	*/
	func extractToNewAsset(
		_ modify: ((AVMutableCompositionTrack) -> Void)? = nil
	) async throws -> AVAsset? {
		let composition = AVMutableComposition()
		let (timeRange, preferredTransform) = try await load(.timeRange, .preferredTransform)

		guard
			let track = composition.addMutableTrack(withMediaType: mediaType, preferredTrackID: kCMPersistentTrackID_Invalid),
			(try? track.insertTimeRange(CMTimeRange(start: .zero, duration: timeRange.duration), of: self, at: .zero)) != nil
		else {
			return nil
		}

		track.preferredTransform = preferredTransform

		modify?(track)

		return composition
	}
}

extension AVAssetTrack {
	struct VideoKeyframeInfo {
		let frameCount: Int
		let keyframeCount: Int

		var keyframeInterval: Double {
			Double(frameCount) / Double(keyframeCount)
		}

		var keyframeRate: Double {
			Double(keyframeCount) / Double(frameCount)
		}
	}

	func getKeyframeInfo() -> VideoKeyframeInfo? {
		guard
			let asset,
			let reader = try? AVAssetReader(asset: asset)
		else {
			return nil
		}

		let trackReaderOutput = AVAssetReaderTrackOutput(track: self, outputSettings: nil)
		reader.add(trackReaderOutput)

		guard reader.startReading() else {
			return nil
		}

		var frameCount = 0
		var keyframeCount = 0

		while true {
			guard let sampleBuffer = trackReaderOutput.copyNextSampleBuffer() else {
				reader.cancelReading()
				break
			}

			if sampleBuffer.numSamples > 0 {
				frameCount += 1

				if sampleBuffer.sampleAttachments.first?[.notSync] == nil {
					keyframeCount += 1
				}
			}
		}

		return VideoKeyframeInfo(frameCount: frameCount, keyframeCount: keyframeCount)
	}
}


/*
> FOURCC is short for "four character code" - an identifier for a video codec, compression format, color or pixel format used in media files.
*/
extension FourCharCode {
	/**
	Create a String representation of a FourCC.
	*/
	func fourCharCodeToString() -> String {
		let a_ = self >> 24
		let b_ = self >> 16
		let c_ = self >> 8
		let d_ = self

		let bytes: [CChar] = [
			CChar(a_ & 0xFF),
			CChar(b_ & 0xFF),
			CChar(c_ & 0xFF),
			CChar(d_ & 0xFF),
			0
		]

		// Swift type-checking is too slow for this...
		//		let bytes: [CChar] = [
		//			CChar((self >> 24) & 0xff),
		//			CChar((self >> 16) & 0xff),
		//			CChar((self >> 8) & 0xff),
		//			CChar(self & 0xff),
		//			0
		//		]

		return String(cString: bytes).trimmingCharacters(in: .whitespaces)
	}
}


enum AVFormat: String {
	case hevc
	case h264
	case av1
	case vp9
	case appleProResRAWHQ
	case appleProResRAW
	case appleProRes4444XQ
	case appleProRes4444
	case appleProRes422HQ
	case appleProRes422
	case appleProRes422LT
	case appleProRes422Proxy
	case appleAnimation

	// https://hap.video/using-hap.html
	// https://github.com/Vidvox/hap/blob/master/documentation/HapVideoDRAFT.md#names-and-identifiers
	case hap1
	case hap5
	case hapY
	case hapM
	case hapA
	case hap7

	case cineFormHD

	// https://en.wikipedia.org/wiki/QuickTime_Graphics
	case quickTimeGraphics

	// https://en.wikipedia.org/wiki/Avid_DNxHD
	case avidDNxHD

	init?(fourCC: String) {
		switch fourCC.trimmingCharacters(in: .whitespaces) {
		case "hvc1":
			self = .hevc
		case "avc1":
			self = .h264
		case "av01":
			self = .av1
		case "vp09":
			self = .vp9
		case "aprh": // From https://avpres.net/Glossar/ProResRAW.html
			self = .appleProResRAWHQ
		case "aprn":
			self = .appleProResRAW
		case "ap4x":
			self = .appleProRes4444XQ
		case "ap4h":
			self = .appleProRes4444
		case "apch":
			self = .appleProRes422HQ
		case "apcn":
			self = .appleProRes422
		case "apcs":
			self = .appleProRes422LT
		case "apco":
			self = .appleProRes422Proxy
		case "rle":
			self = .appleAnimation
		case "Hap1":
			self = .hap1
		case "Hap5":
			self = .hap5
		case "HapY":
			self = .hapY
		case "HapM":
			self = .hapM
		case "HapA":
			self = .hapA
		case "Hap7":
			self = .hap7
		case "CFHD":
			self = .cineFormHD
		case "smc":
			self = .quickTimeGraphics
		case "AVdh":
			self = .avidDNxHD
		default:
			return nil
		}
	}

	init?(fourCC: FourCharCode) {
		self.init(fourCC: fourCC.fourCharCodeToString())
	}

	var fourCC: String {
		switch self {
		case .hevc:
			"hvc1"
		case .h264:
			"avc1"
		case .av1:
			"av01"
		case .vp9:
			"vp09"
		case .appleProResRAWHQ:
			"aprh"
		case .appleProResRAW:
			"aprn"
		case .appleProRes4444XQ:
			"ap4x"
		case .appleProRes4444:
			"ap4h"
		case .appleProRes422HQ:
			"apcn"
		case .appleProRes422:
			"apch"
		case .appleProRes422LT:
			"apcs"
		case .appleProRes422Proxy:
			"apco"
		case .appleAnimation:
			"rle "
		case .hap1:
			"Hap1"
		case .hap5:
			"Hap5"
		case .hapY:
			"HapY"
		case .hapM:
			"HapM"
		case .hapA:
			"HapA"
		case .hap7:
			"Hap7"
		case .cineFormHD:
			"CFHD"
		case .quickTimeGraphics:
			"smc"
		case .avidDNxHD:
			"AVdh"
		}
	}

	var isAppleProRes: Bool {
		[
			.appleProResRAWHQ,
			.appleProResRAW,
			.appleProRes4444XQ,
			.appleProRes4444,
			.appleProRes422HQ,
			.appleProRes422,
			.appleProRes422LT,
			.appleProRes422Proxy
		].contains(self)
	}

	/**
	- Important: This check only covers known (by us) compatible formats. It might be missing some. Don't use it for strict matching. Also keep in mind that even though a codec is supported, it might still not be decodable as the codec profile level might not be supported.
	*/
	var isSupported: Bool {
		self == .hevc || self == .h264 || isAppleProRes
	}
}

extension AVFormat: CustomStringConvertible {
	var description: String {
		switch self {
		case .hevc:
			"HEVC"
		case .h264:
			"H264"
		case .av1:
			"AV1"
		case .vp9:
			"VP9"
		case .appleProResRAWHQ:
			"Apple ProRes RAW HQ"
		case .appleProResRAW:
			"Apple ProRes RAW"
		case .appleProRes4444XQ:
			"Apple ProRes 4444 XQ"
		case .appleProRes4444:
			"Apple ProRes 4444"
		case .appleProRes422HQ:
			"Apple ProRes 422 HQ"
		case .appleProRes422:
			"Apple ProRes 422"
		case .appleProRes422LT:
			"Apple ProRes 422 LT"
		case .appleProRes422Proxy:
			"Apple ProRes 422 Proxy"
		case .appleAnimation:
			"Apple Animation"
		case .hap1:
			"Vidvox Hap"
		case .hap5:
			"Vidvox Hap Alpha"
		case .hapY:
			"Vidvox Hap Q"
		case .hapM:
			"Vidvox Hap Q Alpha"
		case .hapA:
			"Vidvox Hap Alpha-Only"
		case .hap7:
			// No official name for this.
			"Vidvox Hap"
		case .cineFormHD:
			"CineForm HD"
		case .quickTimeGraphics:
			"QuickTime Graphics"
		case .avidDNxHD:
			"Avid DNxHD"
		}
	}
}

extension AVFormat: CustomDebugStringConvertible {
	var debugDescription: String {
		"\(description) (\(fourCC.trimmingCharacters(in: .whitespaces)))"
	}
}


extension AVMediaType: @retroactive CustomDebugStringConvertible {
	public var debugDescription: String {
		switch self {
		case .audio:
			return "Audio"
		case .closedCaption:
			return "Closed-caption content"
		case .depthData:
			return "Depth data"
		case .metadata:
			return "Metadata"
		#if os(iOS) || os(tvOS) || targetEnvironment(macCatalyst)
		case .metadataObject:
			return "Metadata objects"
		#endif
		case .muxed:
			return "Muxed media"
		case .subtitle:
			return "Subtitles"
		case .text:
			return "Text"
		case .timecode:
			return "Time code"
		case .video:
			return "Video"
		default:
			return "Unknown"
		}
	}
}


extension AVAsset {
	/**
	Whether the first video track is decodable.
	*/
	var isVideoDecodable: Bool {
		get async throws {
			guard
				try await load(.isReadable),
				let firstVideoTrack = try await firstVideoTrack
			else {
				return false
			}

			return try await firstVideoTrack.load(.isDecodable)
		}
	}

	/**
	Returns a boolean of whether there are any video tracks.
	*/
	var hasVideo: Bool {
		get async throws {
			try await !loadTracks(withMediaType: .video).isEmpty
		}
	}

	/**
	Returns a boolean of whether there are any audio tracks.
	*/
	var hasAudio: Bool {
		get async throws {
			try await !loadTracks(withMediaType: .audio).isEmpty
		}
	}

	/**
	Returns the first video track if any.
	*/
	var firstVideoTrack: AVAssetTrack? {
		get async throws {
			try await loadTracks(withMediaType: .video).first
		}
	}

	/**
	Returns the first audio track if any.
	*/
	var firstAudioTrack: AVAssetTrack? {
		get async throws {
			try await loadTracks(withMediaType: .audio).first
		}
	}

	/**
	Returns the dimensions of the first video track if any.
	*/
	var dimensions: CGSize? {
		get async throws {
			try await firstVideoTrack?.dimensions
		}
	}

	/**
	Returns the frame rate of the first video track if any.
	*/
	var frameRate: Double? {
		get async throws {
			try await firstVideoTrack?.frameRate
		}
	}

	/**
	Returns the aspect ratio of the first video track if any.
	*/
	var aspectRatio: Double? {
		get async throws {
			try await firstVideoTrack?.aspectRatio
		}
	}

	/**
	Returns the video codec of the first video track if any.
	*/
	var videoCodec: AVFormat? {
		get async throws {
			try await firstVideoTrack?.codec
		}
	}

	/**
	Returns the audio codec of the first audio track if any.

	Example: `aac`
	*/
	var audioCodec: String? {
		get async throws {
			try await firstAudioTrack?.codecIdentifier
		}
	}

	/**
	The file size of the asset, in bytes.

	- Note: If self is an `AVAsset` and not an `AVURLAsset`, the file size will just be an estimate.
	*/
	var fileSize: Int {
		get async throws {
			guard let urlAsset = self as? AVURLAsset else {
				// TODO: Use `concurrentMap` when targeting macOS 15.
				return try await load(.tracks)
					.asyncMap { try await $0.estimatedFileSize }
					.sum()
			}

			return urlAsset.url.fileSize
		}
	}

	var fileSizeFormatted: String {
		get async throws {
			try await fileSize.formatted(.byteCount(style: .file))
		}
	}
}


extension AVAsset {
	/**
	Returns debug info for the asset to use in logging and error messages.
	*/
	var debugInfo: String {
		get async throws {
			var output = [String]()

			let durationFormatter = DateComponentsFormatter()
			durationFormatter.unitsStyle = .abbreviated

			let fileExtension = (self as? AVURLAsset)?.url.fileExtension
			async let codec = asyncNilCoalescing(videoCodec?.debugDescription, default: await self.firstVideoTrack?.codecIdentifier) ?? ""
			async let audioCodec = audioCodec
			async let duration = Duration.seconds(load(.duration).seconds).formatted()
			async let dimensions = dimensions?.formatted
			async let frameRate = frameRate?.rounded(toDecimalPlaces: 2).formatted()
			async let fileSizeFormatted = fileSizeFormatted
			async let (isReadable, isPlayable, isExportable, hasProtectedContent) = load(.isReadable, .isPlayable, .isExportable, .hasProtectedContent)

			output.append(
				"""
				## AVAsset debug info ##
				Extension: \(describing: fileExtension)
				Video codec: \(try await codec)
				Audio codec: \(describing: try await audioCodec)
				Duration: \(describing: try await duration)
				Dimension: \(describing: try await dimensions)
				Frame rate: \(describing: try await frameRate)
				File size: \(try await fileSizeFormatted)
				Is readable: \(try await isReadable)
				Is playable: \(try await isPlayable)
				Is exportable: \(try await isExportable)
				Has protected content: \(try await hasProtectedContent)
				"""
			)

			for track in try await load(.tracks) {
				async let codec = track.mediaType == .video ? asyncNilCoalescing(track.codec?.debugDescription, default: try await track.codecIdentifier) : track.codecIdentifier
				async let duration = Duration.seconds(track.load(.timeRange).duration.seconds).formatted()
				async let dimensions = track.dimensions?.formatted
				async let frameRate = track.frameRate?.rounded(toDecimalPlaces: 2).formatted()
				async let (naturalSize, isPlayable, isDecodable) = track.load(.naturalSize, .isPlayable, .isDecodable)

				output.append(
					"""
					Track #\(track.trackID)
					----
					Type: \(track.mediaType.debugDescription)
					Codec: \(describing: try await codec)
					Duration: \(describing: try await duration)
					Dimensions: \(describing: try await dimensions)
					Natural size: \(describing: try await naturalSize)
					Frame rate: \(describing: try await frameRate)
					Is playable: \(try await isPlayable)
					Is decodable: \(try await isDecodable)
					----
					"""
				)
			}

			return output.joined(separator: "\n\n")
		}
	}
}


extension AVAsset {
	struct VideoMetadata: Hashable {
		let dimensions: CGSize
		let duration: Duration
		let frameRate: Double
		let fileSize: Int
	}

	var videoMetadata: VideoMetadata? {
		get async throws {
			async let dimensionsResult = dimensions
			async let frameRateResult = frameRate
			async let fileSizeResult = fileSize
			async let durationResult = load(.duration)

			guard
				let dimensions = try await dimensionsResult,
				let frameRate = try await frameRateResult
			else {
				return nil
			}

			let fileSize = try await fileSizeResult
			let duration = try await durationResult

			return .init(
				dimensions: dimensions,
				duration: .seconds(duration.seconds),
				frameRate: frameRate,
				fileSize: fileSize
			)
		}
	}
}

extension URL {
	var videoMetadata: AVAsset.VideoMetadata? {
		get async throws {
			try await AVURLAsset(url: self).videoMetadata
		}
	}

	var isVideoDecodable: Bool {
		get async throws {
			try await AVURLAsset(url: self).isVideoDecodable
		}
	}
}


extension NSView {
	func constrainEdgesToSuperview(with insets: NSEdgeInsets = .zero) {
		guard let superview else {
			assertionFailure("There is no superview for this view")
			return
		}

		superview.translatesAutoresizingMaskIntoConstraints = false
		translatesAutoresizingMaskIntoConstraints = false

		NSLayoutConstraint.activate([
			leadingAnchor.constraint(equalTo: superview.leadingAnchor, constant: insets.left),
			trailingAnchor.constraint(equalTo: superview.trailingAnchor, constant: -insets.right),
			topAnchor.constraint(equalTo: superview.topAnchor, constant: insets.top),
			bottomAnchor.constraint(equalTo: superview.bottomAnchor, constant: -insets.bottom)
		])
	}

	func getConstraintConstantFromSuperView(attribute: NSLayoutConstraint.Attribute) -> Double? {
		guard let constant = getConstraintFromSuperview(attribute: attribute)?.constant else {
			return nil
		}

		return Double(constant)
	}

	func getConstraintFromSuperview(attribute: NSLayoutConstraint.Attribute) -> NSLayoutConstraint? {
		guard let superview else {
			return nil
		}

		return superview.constraints.first {
			($0.secondItem as? NSView == self && $0.secondAttribute == attribute) ||
			($0.firstItem as? NSView == self && $0.firstAttribute == attribute)
		}
	}
}


extension NSPasteboard.PasteboardType {
	/**
	The name of the URL if you put a URL on the pasteboard.
	*/
	static let urlName = Self("public.url-name")
}

extension NSPasteboard.PasteboardType {
	/**
	Convention for getting the bundle identifier of the source app.

	> This marker’s presence indicates that the source of the content is the application with the bundle identifier matching its UTF–8 string content. For example: `pasteboard.setString("com.sindresorhus.Foo" forType: "org.nspasteboard.source")`. This is useful when the source is not the foreground application. This is meant to be shown to the user by a supporting app for informational purposes only. Note that an empty string is a valid value as explained below.
	> - http://nspasteboard.org
	*/
	static let sourceAppBundleIdentifier = Self("org.nspasteboard.source")
}

extension NSPasteboard {
	/**
	Add a marker to the pasteboard indicating which app put the current data on the pasteboard.

	This helps clipboard managers identity the source app.

	- Important: All pasteboard operation should call this, unless you use `NSPasteboard#with`.

	Read more: http://nspasteboard.org
	*/
	func setSourceApp() {
		setString(SSApp.idString, forType: .sourceAppBundleIdentifier)
	}
}

extension NSPasteboard {
	/**
	Starts a new pasteboard writing session. Do all pasteboard write operations in the given closure.

	It takes care of calling `NSPasteboard#prepareForNewContents()` for you and also adds a marker for the source app (`NSPasteboard#setSourceApp()`).

	```
	NSPasteboard.general.with {
		$0.setString("Unicorn", forType: .string)
	}
	```
	*/
	func with(_ callback: (NSPasteboard) -> Void) {
		prepareForNewContents()
		callback(self)
		setSourceApp()
	}
}


extension NSPasteboard {
	/**
	Get the file URLs from dragged and dropped files.
	*/
	func fileURLs(contentTypes: [UTType] = []) -> [URL] {
		var options: [ReadingOptionKey: Any] = [
			.urlReadingFileURLsOnly: true
		]

		if !contentTypes.isEmpty {
			options[.urlReadingContentsConformToTypes] = contentTypes.map(\.identifier)
		}

		guard
			// swiftlint:disable:next legacy_objc_type
			let urls = readObjects(forClasses: [NSURL.self], options: options) as? [URL]
		else {
			return []
		}

		return urls
	}
}


enum AssociationPolicy {
	case assign
	case retainNonatomic
	case copyNonatomic
	case retain
	case copy

	var rawValue: objc_AssociationPolicy {
		switch self {
		case .assign:
			.OBJC_ASSOCIATION_ASSIGN
		case .retainNonatomic:
			.OBJC_ASSOCIATION_RETAIN_NONATOMIC
		case .copyNonatomic:
			.OBJC_ASSOCIATION_COPY_NONATOMIC
		case .retain:
			.OBJC_ASSOCIATION_RETAIN
		case .copy:
			.OBJC_ASSOCIATION_COPY
		}
	}
}

final class ObjectAssociation<Value: Any> {
	private let defaultValue: Value
	private let policy: AssociationPolicy

	init(defaultValue: Value, policy: AssociationPolicy = .retainNonatomic) {
		self.defaultValue = defaultValue
		self.policy = policy
	}

	subscript(index: AnyObject) -> Value {
		get {
			objc_getAssociatedObject(index, Unmanaged.passUnretained(self).toOpaque()) as? Value ?? defaultValue
		}
		set {
			objc_setAssociatedObject(index, Unmanaged.passUnretained(self).toOpaque(), newValue, policy.rawValue)
		}
	}
}

extension ObjectAssociation {
	convenience init<T>(policy: AssociationPolicy = .retainNonatomic) where Value == T? {
		self.init(defaultValue: nil, policy: policy)
	}
}


extension AnyCancellable {
	private static var foreverStore = Set<AnyCancellable>()

	func storeForever() {
		store(in: &Self.foreverStore)
	}
}


extension CAMediaTimingFunction {
	static let `default` = CAMediaTimingFunction(name: .default)
	static let linear = CAMediaTimingFunction(name: .linear)
	static let easeIn = CAMediaTimingFunction(name: .easeIn)
	static let easeOut = CAMediaTimingFunction(name: .easeOut)
	static let easeInOut = CAMediaTimingFunction(name: .easeInEaseOut)
}


extension String {
	/**
	`NSString` has some useful properties that `String` does not.
	*/
	var toNS: NSString { self as NSString } // swiftlint:disable:this legacy_objc_type
}


enum SSApp {
	static let idString = Bundle.main.bundleIdentifier!
	static let name = Bundle.main.object(forInfoDictionaryKey: kCFBundleNameKey as String) as! String
	static let version = Bundle.main.object(forInfoDictionaryKey: "CFBundleShortVersionString") as! String
	static let build = Bundle.main.object(forInfoDictionaryKey: kCFBundleVersionKey as String) as! String
	static let versionWithBuild = "\(version) (\(build))"
}

extension SSApp {
	static let isFirstLaunch: Bool = {
		let key = "SS_hasLaunched"

		if UserDefaults.standard.bool(forKey: key) {
			return false
		}

		UserDefaults.standard.set(true, forKey: key)
		return true
	}()
}

extension SSApp {
	static func setUpExternalEventListeners() {
		DistributedNotificationCenter.default.publisher(for: .init("\(SSApp.idString):openSendFeedback"))
			.sink { _ in
				DispatchQueue.main.async {
					SSApp.appFeedbackUrl().open()
				}
			}
			.storeForever()

		DistributedNotificationCenter.default.publisher(for: .init("\(SSApp.idString):copyDebugInfo"))
			.sink { _ in
				DispatchQueue.main.async {
					NSPasteboard.general.prepareForNewContents()
					NSPasteboard.general.setString(SSApp.debugInfo, forType: .string)
				}
			}
			.storeForever()
	}
}

extension SSApp {
	static var debugInfo: String {
		"""
		\(name) \(versionWithBuild) - \(idString)
		macOS \(Device.osVersion)
		\(Device.hardwareModel)
		\(Device.architecture)
		"""
	}

	/**
	- Note: Call this lazily only when actually needed as otherwise it won't get the live info.
	*/
	static func appFeedbackUrl() -> URL {
		let info: [String: String] = [
			"product": name,
			"metadata": debugInfo
		]

		return URL("https://sindresorhus.com/feedback").settingQueryItems(from: info)
	}
}

extension SSApp {
	@MainActor
	static var swiftUIMainWindow: NSWindow? {
		// It seems like the main window is always the first one.
		NSApp.windows.first { $0.simpleClassName == "AppKitWindow" }
	}
}

extension SSApp {
	static func runOnce(identifier: String, _ execute: () -> Void) {
		let key = "SS_App_runOnce__\(identifier)"

		if !UserDefaults.standard.bool(forKey: key) {
			UserDefaults.standard.set(true, forKey: key)
			execute()
		}
	}
}

extension SSApp {
	/**
	Initialize Sentry.
	*/
	static func initSentry(_ dsn: String) {
		#if !DEBUG && canImport(Sentry)
		SentrySDK.start {
			$0.dsn = dsn
			$0.enableSwizzling = false
			$0.enableAppHangTracking = false // https://github.com/getsentry/sentry-cocoa/issues/2643
		}
		#endif
	}
}

extension SSApp {
	/**
	Report an error to the chosen crash reporting solution.
	*/
	@inlinable
	static func reportError(
		_ error: Error,
		userInfo: [String: Any] = [:],
		file: String = #fileID,
		line: Int = #line
	) {
		guard !(error is CancellationError) else {
			#if DEBUG
			print("[\(file):\(line)] CancellationError:", error)
			#endif
			return
		}

		let userInfo = userInfo
			.appending([
				"file": file,
				"line": line
			])

		let error = NSError.from(
			error: error,
			userInfo: userInfo
		)

		#if DEBUG
		print("[\(file):\(line)] Reporting error:", error)
		#endif

		#if canImport(Sentry)
		SentrySDK.capture(error: error)
		#endif
	}

	/**
	Report an error message to the chosen crash reporting solution.
	*/
	@inlinable
	static func reportError(
		_ message: String,
		userInfo: [String: Any] = [:],
		file: String = #fileID,
		line: Int = #line
	) {
		reportError(
			message.toError,
			userInfo: userInfo,
			file: file,
			line: line
		)
	}
}


struct GeneralError: LocalizedError, CustomNSError {
	// LocalizedError
	let errorDescription: String?
	let recoverySuggestion: String?
	let helpAnchor: String?

	// CustomNSError
	let errorUserInfo: [String: Any]
	// We don't define `errorDomain` as it will generate something like `AppName.GeneralError` by default.

	init(
		_ description: String,
		recoverySuggestion: String? = nil,
		userInfo: [String: Any] = [:],
		url: URL? = nil,
		underlyingErrors: [Error] = [],
		helpAnchor: String? = nil
	) {
		self.errorDescription = description
		self.recoverySuggestion = recoverySuggestion
		self.helpAnchor = helpAnchor

		self.errorUserInfo = {
			var userInfo = userInfo

			if !underlyingErrors.isEmpty {
				userInfo[NSMultipleUnderlyingErrorsKey] = underlyingErrors
			}

			if let url {
				userInfo[NSURLErrorKey] = url
			}

			return userInfo
		}()
	}
}

extension String {
	/**
	Convert a string into an error.
	*/
	var toError: some LocalizedError { GeneralError(self) }
}


extension URL: @retroactive ExpressibleByStringLiteral {
	/**
	Example:

	```
	let url: URL = "https://sindresorhus.com"
	```
	*/
	public init(stringLiteral value: StaticString) {
		self.init(string: "\(value)")!
	}
}

extension URL {
	/**
	Example:

	```
	URL("https://sindresorhus.com")
	```
	*/
	init(_ staticString: StaticString) {
		self.init(string: "\(staticString)")!
	}
}


extension URL {
	/**
	Convenience for opening URLs.
	*/
	func open() {
		NSWorkspace.shared.open(self)
	}
}

extension String {
	/*
	```
	"https://sindresorhus.com".openURL()
	```
	*/
	func openURL() {
		URL(string: self)?.open()
	}
}


enum Device {
	static let osVersion: String = {
		let os = ProcessInfo.processInfo.operatingSystemVersion
		return "\(os.majorVersion).\(os.minorVersion).\(os.patchVersion)"
	}()

	static let hardwareModel: String = {
		var size = 0
		sysctlbyname("hw.model", nil, &size, nil, 0)
		var model = [CChar](repeating: 0, count: size)
		sysctlbyname("hw.model", &model, &size, nil, 0)
		return String(cString: model)
	}()

	/**
	The CPU architecture.

	```
	Device.architecture
	//=> "arm64"
	```
	*/
	static let architecture: String = {
		var sysinfo = utsname()
		let result = uname(&sysinfo)

		guard result == EXIT_SUCCESS else {
			return "unknown"
		}

		let data = Data(bytes: &sysinfo.machine, count: Int(_SYS_NAMELEN))

		guard let identifier = String(bytes: data, encoding: .ascii) else {
			return "unknown"
		}

		return identifier.trimmingCharacters(in: .controlCharacters)
	}()

	static let isRunningNativelyOnMacWithAppleSilicon: Bool = {
		#if os(macOS) && arch(arm64)
		true
		#else
		false
		#endif
	}()

	static let supportedVideoTypes: [UTType] = [
		.mpeg4Movie,
		.quickTimeMovie
	]
}


typealias QueryDictionary = [String: String]


extension CharacterSet {
	/**
	Characters allowed to be unescaped in an URL.

	https://tools.ietf.org/html/rfc3986#section-2.3
	*/
	static let urlUnreservedRFC3986 = CharacterSet(charactersIn: "abcdefghijklmnopqrstuvwxyzABCDEFGHIJKLMNOPQRSTUVWXYZ0123456789-._~")
}

/**
This should really not be necessary, but it's at least needed for my `formspree.io` form...

Otherwise is results in "Internal Server Error" after submitting the form.

Relevant: https://www.djackson.org/why-we-do-not-use-urlcomponents/
*/
private func escapeQueryComponent(_ query: String) -> String {
	query.addingPercentEncoding(withAllowedCharacters: .urlUnreservedRFC3986)!
}


extension Dictionary where Key == String {
	/**
	This correctly escapes items. See `escapeQueryComponent`.
	*/
	var toQueryItems: [URLQueryItem] {
		map {
			URLQueryItem(
				name: escapeQueryComponent($0),
				value: escapeQueryComponent("\($1)")
			)
		}
	}

	var toQueryString: String {
		var components = URLComponents()
		components.queryItems = toQueryItems
		return components.query!
	}
}


extension Dictionary {
	func compactValues<T>() -> [Key: T] where Value == T? {
		compactMapValues { $0 }
	}
}


extension URLComponents {
	/**
	This correctly escapes items. See `escapeQueryComponent`.
	*/
	init?(string: String, query: QueryDictionary) {
		self.init(string: string)
		self.queryDictionary = query
	}

	/**
	This correctly escapes items. See `escapeQueryComponent`.
	*/
	var queryDictionary: QueryDictionary {
		get {
			queryItems?.toDictionary { ($0.name, $0.value) }.compactValues() ?? [:]
		}
		set {
			// Using `percentEncodedQueryItems` instead of `queryItems` since the query items are already custom-escaped. See `escapeQueryComponent`.
			percentEncodedQueryItems = newValue.toQueryItems
		}
	}
}


extension URL {
	var directoryURL: Self { deletingLastPathComponent() }

	var directory: String { directoryURL.path }

	var filename: String {
		get { lastPathComponent }
		set {
			deleteLastPathComponent()
			appendPathComponent(newValue)
		}
	}

	var fileExtension: String {
		get { pathExtension }
		set {
			deletePathExtension()
			appendPathExtension(newValue)
		}
	}

	var filenameWithoutExtension: String {
		get { deletingPathExtension().lastPathComponent }
		set {
			let fileExtension = pathExtension
			deleteLastPathComponent()
			appendPathComponent(newValue)
			appendPathExtension(fileExtension)
		}
	}

	func changingFileExtension(to fileExtension: String) -> Self {
		var url = self
		url.fileExtension = fileExtension
		return url
	}

	/**
	Returns `self` with the given query dictionary merged in.

	The keys in the given dictionary overwrites any existing keys.
	*/
	func settingQueryItems(from queryDictionary: QueryDictionary) -> Self {
		guard var components = URLComponents(url: self, resolvingAgainstBaseURL: false) else {
			return self
		}

		components.queryDictionary = components.queryDictionary.appending(queryDictionary)

		return components.url ?? self
	}

	private func resourceValue<T>(forKey key: URLResourceKey) -> T? {
		guard let values = try? resourceValues(forKeys: [key]) else {
			return nil
		}

		return values.allValues[key] as? T
	}

	private func boolResourceValue(forKey key: URLResourceKey, defaultValue: Bool = false) -> Bool {
		guard let values = try? resourceValues(forKeys: [key]) else {
			return defaultValue
		}

		return values.allValues[key] as? Bool ?? defaultValue
	}

	var contentType: UTType? { resourceValue(forKey: .contentTypeKey) }

	/**
	File size in bytes.
	*/
	var fileSize: Int { resourceValue(forKey: .fileSizeKey) ?? 0 }

	var fileSizeFormatted: String {
		fileSize.formatted(.byteCount(style: .file))
	}

	var exists: Bool { FileManager.default.fileExists(atPath: path) }

	var isReadable: Bool { boolResourceValue(forKey: .isReadableKey) }

	var isWritable: Bool { boolResourceValue(forKey: .isWritableKey) }

	var isVolumeReadonly: Bool { boolResourceValue(forKey: .volumeIsReadOnlyKey) }
}


extension URL {
	/**
	Returns the user's real home directory when called in a sandboxed app.
	*/
	static let realHomeDirectory = Self(
		fileURLWithFileSystemRepresentation: getpwuid(getuid())!.pointee.pw_dir!,
		isDirectory: true,
		relativeTo: nil
	)
}


extension URL {
	func relationship(to url: Self) -> FileManager.URLRelationship {
		var relationship = FileManager.URLRelationship.other
		_ = try? FileManager.default.getRelationship(&relationship, ofDirectoryAt: self, toItemAt: url)
		return relationship
	}
}


extension URL {
	/**
	Check whether the URL is inside the home directory.
	*/
	var isInsideHomeDirectory: Bool {
		Self.realHomeDirectory.relationship(to: self) == .contains
	}

	/**
	Check whether the URL path is on the main volume; The volume with the root file system.

	- Note: The URL does not need to exist.
	*/
	var isOnMainVolume: Bool {
		// We intentionally do a string check instead of `try? resourceValues(forKeys: [.volumeIsRootFileSystemKey]).volumeIsRootFileSystem` as it's faster and it works on URLs that doesn't exist.
		!path.hasPrefix("/Volumes/")
	}
}


extension URL {
	/**
	Whether the directory URL is suitable for use as a default directory for a save panel.
	*/
	var canBeDefaultSavePanelDirectory: Bool {
		// We allow if it's inside the home directory on the main volume or on a different writable volume.
		isInsideHomeDirectory || (!isOnMainVolume && !isVolumeReadonly)
	}
}


extension CGSize {
	static func * (lhs: Self, rhs: Double) -> Self {
		.init(width: lhs.width * rhs, height: lhs.height * rhs)
	}

	init(widthHeight: Double) {
		self.init(width: widthHeight, height: widthHeight)
	}

	var cgRect: CGRect { .init(origin: .zero, size: self) }

	var longestSide: Double { max(width, height) }

	var aspectRatio: Double { width / height }

	func aspectFit(to boundingSize: CGSize) -> Self {
		let ratio = min(boundingSize.width / width, boundingSize.height / height)
		return self * ratio
	}

	func aspectFit(to widthHeight: Double) -> Self {
		aspectFit(to: Self(width: widthHeight, height: widthHeight))
	}

	func aspectFill(to boundingSize: CGSize) -> Self {
		let ratio = max(boundingSize.width / width, boundingSize.height / height)
		return self * ratio
	}

	func aspectFill(to widthHeight: Double) -> Self {
		aspectFill(to: Self(width: widthHeight, height: widthHeight))
	}

	/**
	Returns the simplest integer aspect ratio (width, height) for the current size.

	```
	let (widthRatio, heightRatio) = size.integerAspectRatio()
	```
	*/
	func integerAspectRatio() -> (Int, Int) {
		let roundedWidth = Int(width.rounded())
		let roundedHeight = Int(height.rounded())
		let divisor = greatestCommonDivisor(roundedWidth, roundedHeight)
		let widthRatio = roundedWidth / divisor
		let heightRatio = roundedHeight / divisor
		return (widthRatio, heightRatio)
	}
}


extension CGRect {
	init(origin: CGPoint = .zero, width: Double, height: Double) {
		self.init(origin: origin, size: CGSize(width: width, height: height))
	}

	init(widthHeight: Double) {
		self.init()
		self.origin = .zero
		self.size = CGSize(widthHeight: widthHeight)
	}

	var x: Double {
		get { origin.x }
		set {
			origin.x = newValue
		}
	}

	var y: Double {
		get { origin.y }
		set {
			origin.y = newValue
		}
	}

	var width: Double {
		get { size.width }
		set {
			size.width = newValue
		}
	}

	var height: Double {
		get { size.height }
		set {
			size.height = newValue
		}
	}

	// MARK: - Edges

	var left: Double {
		get { x }
		set {
			x = newValue
		}
	}

	var right: Double {
		get { x + width }
		set {
			x = newValue - width
		}
	}

	var top: Double {
		get { y + height }
		set {
			y = newValue - height
		}
	}

	var bottom: Double {
		get { y }
		set {
			y = newValue
		}
	}

	// MARK: -

	var center: CGPoint {
		get { CGPoint(x: midX, y: midY) }
		set {
			origin = CGPoint(
				x: newValue.x - (size.width / 2),
				y: newValue.y - (size.height / 2)
			)
		}
	}

	var centerX: Double {
		get { midX }
		set {
			center = CGPoint(x: newValue, y: midY)
		}
	}

	var centerY: Double {
		get { midY }
		set {
			center = CGPoint(x: midX, y: newValue)
		}
	}

	/**
	Returns a `CGRect` where `self` is centered in `rect`.
	*/
	func centered(
		in rect: Self,
		xOffset: Double = 0,
		yOffset: Double = 0
	) -> Self {
		.init(
			x: ((rect.width - size.width) / 2) + xOffset,
			y: ((rect.height - size.height) / 2) + yOffset,
			width: size.width,
			height: size.height
		)
	}

	/**
	Returns a CGRect where `self` is centered in `rect`.

	- Parameters:
		- xOffsetPercent: The offset in percentage of `rect.width`.
	*/
	func centered(
		in rect: Self,
		xOffsetPercent: Double,
		yOffsetPercent: Double
	) -> Self {
		centered(
			in: rect,
			xOffset: rect.width * xOffsetPercent,
			yOffset: rect.height * yOffsetPercent
		)
	}

	/**
	Returns a `CGRect` with the same center position, but a new size.
	*/
	func centeredRectWith(size: CGSize) -> Self {
		CGRect(
			x: midX - size.width / 2.0,
			y: midY - size.height / 2.0,
			width: size.width,
			height: size.height
		)
	}

	/**
	Returns a Crop Rect of the current Rect given a certain size
	*/
	func toCropRect(forVideoDimensions dimensions: CGSize) -> CropRect {
		.init(
			x: x / dimensions.width,
			y: y / dimensions.height,
			width: width / dimensions.width,
			height: height / dimensions.height
		)
	}
}


extension Error {
	public var isCancelled: Bool {
		do {
			throw self
		} catch is CancellationError, URLError.cancelled, CocoaError.userCancelled {
			return true
		} catch {
			return false
		}
	}
}


extension NSResponder {
	/**
	Presents the error in the given window if it's not nil, otherwise falls back to an app-modal dialog.
	*/
	public func presentError(_ error: Error, modalFor window: NSWindow?) {
		guard let window else {
			presentError(error)
			return
		}

		presentError(error, modalFor: window, delegate: nil, didPresent: nil, contextInfo: nil)
	}
}


extension Error {
	var isNsError: Bool { Self.self is NSError.Type }
}


extension NSError {
	static func from(error: Error, userInfo: [String: Any] = [:]) -> NSError {
		let nsError = error as NSError

		// Since Error and NSError are often bridged between each other, we check if it was originally an NSError and then return that.
		guard !error.isNsError else {
			guard !userInfo.isEmpty else {
				return nsError
			}

			return nsError.appending(userInfo: userInfo)
		}

		var userInfo = userInfo
		userInfo[NSLocalizedDescriptionKey] = error.localizedDescription

		// This is needed as `localizedDescription` often lacks important information, for example, when an NSError is wrapped in a Swift.Error.
		userInfo["Swift.Error"] = "\(nsError.domain).\(error)"

		// Awful, but no better way to get the enum case name.
		// This gets `Error.generateFrameFailed` from `Error.generateFrameFailed(Error Domain=AVFoundationErrorDomain Code=-11832 […]`.
		let errorName = "\(error)".split(separator: "(").first ?? ""

		return .init(
			domain: "\(SSApp.idString) - \(nsError.domain)\(errorName.isEmpty ? "" : ".")\(errorName)",
			code: nsError.code,
			userInfo: userInfo
		)
	}

	/**
	Returns a new error with the user info appended.
	*/
	func appending(userInfo newUserInfo: [String: Any]) -> Self {
		.init(
			domain: domain,
			code: code,
			userInfo: userInfo.appending(newUserInfo)
		)
	}
}


extension NSError {
	/**
	Use this for generic app errors.

	- Note: Prefer using a specific enum-type error whenever possible.

	- Parameter description: The description of the error. This is shown as the first line in error dialogs.
	- Parameter recoverySuggestion: Explain how the user how they can recover from the error. For example, "Try choosing a different directory". This is usually shown as the second line in error dialogs.
	- Parameter userInfo: Metadata to add to the error. Can be a custom key or any of the `NSLocalizedDescriptionKey` keys except `NSLocalizedDescriptionKey` and `NSLocalizedRecoverySuggestionErrorKey`.
	- Parameter domainPostfix: String to append to the `domain` to make it easier to identify the error. The domain is the app's bundle identifier.
	*/
	static func appError(
		_ description: String,
		recoverySuggestion: String? = nil,
		userInfo: [String: Any] = [:],
		domainPostfix: String? = nil
	) -> Self {
		var userInfo = userInfo
		userInfo[NSLocalizedDescriptionKey] = description

		if let recoverySuggestion {
			userInfo[NSLocalizedRecoverySuggestionErrorKey] = recoverySuggestion
		}

		return .init(
			domain: domainPostfix.map { "\(SSApp.idString) - \($0)" } ?? SSApp.idString,
			code: 1, // This is what Swift errors end up as.
			userInfo: userInfo
		)
	}
}


extension Dictionary {
	/**
	Adds the elements of the given dictionary to a copy of self and returns that.

	Identical keys in the given dictionary overwrites keys in the copy of self.
	*/
	func appending(_ dictionary: [Key: Value]) -> [Key: Value] {
		var newDictionary = self

		for (key, value) in dictionary {
			newDictionary[key] = value
		}

		return newDictionary
	}
}


extension Sequence where Element: AdditiveArithmetic {
	func sum() -> Element {
		reduce(into: .zero, +=)
	}
}

extension Sequence {
	/**
	Returns the sum of elements in a sequence by mapping the elements with a numerator.

	```
	[1, 2, 3].sum { $0 == 1 ? 10 : $0 }
	//=> 15
	```
	*/
	func sum<T: AdditiveArithmetic, E>(_ numerator: (Element) throws(E) -> T) throws(E) -> T {
		var result = T.zero

		for element in self {
			result += try numerator(element)
		}

		return result
	}
}


extension Sequence {
	/**
	Convert a sequence to a dictionary by mapping over the values and using the returned key as the key and the current sequence element as value.

	```
	[1, 2, 3].toDictionary { $0 }
	//=> [1: 1, 2: 2, 3: 3]
	```
	*/
	func toDictionary<Key: Hashable>(with pickKey: (Element) -> Key) -> [Key: Element] {
		var dictionary = [Key: Element]()
		for element in self {
			dictionary[pickKey(element)] = element
		}
		return dictionary
	}

	/**
	Convert a sequence to a dictionary by mapping over the elements and returning a key/value tuple representing the new dictionary element.

	```
	[(1, "a"), (2, "b")].toDictionary { ($1, $0) }
	//=> ["a": 1, "b": 2]
	```
	*/
	func toDictionary<Key: Hashable, Value>(with pickKeyValue: (Element) -> (Key, Value)) -> [Key: Value] {
		var dictionary = [Key: Value]()
		for element in self {
			let newElement = pickKeyValue(element)
			dictionary[newElement.0] = newElement.1
		}
		return dictionary
	}

	/**
	Same as the above but supports returning optional values.

	```
	[(1, "a"), (nil, "b")].toDictionary { ($1, $0) }
	//=> ["a": 1, "b": nil]
	```
	*/
	func toDictionary<Key: Hashable, Value>(with pickKeyValue: (Element) -> (Key, Value?)) -> [Key: Value?] {
		var dictionary = [Key: Value?]()
		for element in self {
			let newElement = pickKeyValue(element)
			dictionary[newElement.0] = newElement.1
		}
		return dictionary
	}
}


extension BinaryFloatingPoint {
	func rounded(
		toDecimalPlaces decimalPlaces: Int,
		rule: FloatingPointRoundingRule = .toNearestOrAwayFromZero
	) -> Self {
		guard decimalPlaces >= 0 else {
			return self
		}

		var divisor: Self = 1
		for _ in 0..<decimalPlaces {
			divisor *= 10
		}

		return (self * divisor).rounded(rule) / divisor
	}
}

extension CGSize {
	func rounded(_ rule: FloatingPointRoundingRule = .toNearestOrAwayFromZero) -> Self {
		Self(width: width.rounded(rule), height: height.rounded(rule))
	}
}


extension Collection {
	/**
	Returns the element at the specified index if it is within bounds, otherwise `nil`.
	*/
	subscript(safe index: Index) -> Element? {
		indices.contains(index) ? self[index] : nil
	}
}


protocol Copyable {
	init(instance: Self)
}

extension Copyable {
	func copy() -> Self {
		Self(instance: self)
	}
}


// swiftlint:disable all
extension FloatingPoint {
	@inlinable
	public func isAlmostEqual(
		to other: Self,
		tolerance: Self = ulpOfOne.squareRoot()
	) -> Bool {
		assert(tolerance >= .ulpOfOne && tolerance < 1, "tolerance should be in [.ulpOfOne, 1).")

		guard isFinite, other.isFinite else {
			return rescaledAlmostEqual(to: other, tolerance: tolerance)
		}

		let scale = max(abs(self), abs(other), .leastNormalMagnitude)
		return abs(self - other) < scale * tolerance
	}

	@inlinable
	public func isAlmostZero(
		absoluteTolerance tolerance: Self = ulpOfOne.squareRoot()
	) -> Bool {
		assert(tolerance > 0)
		return abs(self) < tolerance
	}

	@usableFromInline
	func rescaledAlmostEqual(to other: Self, tolerance: Self) -> Bool {
		if isNaN || other.isNaN {
			return false
		}

		if isInfinite {
			if other.isInfinite {
				return self == other
			}

			let scaledSelf = Self(
				sign: sign,
				exponent: Self.greatestFiniteMagnitude.exponent,
				significand: 1
			)
			let scaledOther = Self(
				sign: .plus,
				exponent: -1,
				significand: other
			)

			return scaledSelf.isAlmostEqual(to: scaledOther, tolerance: tolerance)
		}

		return other.rescaledAlmostEqual(to: self, tolerance: tolerance)
	}
}

// swiftlint:enable all


extension NSEdgeInsets {
	static let zero = NSEdgeInsetsZero

	init(
		top: Double = 0,
		left: Double = 0,
		bottom: Double = 0,
		right: Double = 0
	) {
		self.init()
		self.top = top
		self.left = left
		self.bottom = bottom
		self.right = right
	}

	init(all: Double) {
		self.init(
			top: all,
			left: all,
			bottom: all,
			right: all
		)
	}

	var vertical: Double { top + bottom }
	var horizontal: Double { left + right }
}


extension URL {
	func setAppAsItemCreator() throws {
		try systemMetadata.set(kMDItemCreator as String, value: "\(SSApp.name) \(SSApp.version)")
	}
}


extension URL {
	var components: URLComponents? {
		URLComponents(url: self, resolvingAgainstBaseURL: true)
	}

	var queryDictionary: [String: String] { components?.queryDictionary ?? [:] }
}


extension NSView {
	/**
	Get a subview matching a condition.
	*/
	func firstSubview(deep: Bool = false, where matches: (NSView) -> Bool) -> NSView? {
		for subview in subviews {
			if matches(subview) {
				return subview
			}

			if deep, let match = subview.firstSubview(deep: deep, where: matches) {
				return match
			}
		}

		return nil
	}
}


extension NSLayoutConstraint {
	/**
	Returns copy of the constraint with changed properties provided as arguments.
	*/
	func changing(
		firstItem: Any? = nil,
		firstAttribute: Attribute? = nil,
		relation: Relation? = nil,
		secondItem: NSView? = nil,
		secondAttribute: Attribute? = nil,
		multiplier: Double? = nil,
		constant: Double? = nil
	) -> Self {
		.init(
			item: firstItem ?? self.firstItem as Any,
			attribute: firstAttribute ?? self.firstAttribute,
			relatedBy: relation ?? self.relation,
			toItem: secondItem ?? self.secondItem,
			attribute: secondAttribute ?? self.secondAttribute,
			// The compiler fails to auto-convert to CGFloat here.
			multiplier: multiplier.flatMap(CGFloat.init) ?? self.multiplier,
			constant: constant.flatMap(CGFloat.init) ?? self.constant
		)
	}

	func animate(
		to constant: Double,
		duration: Duration,
		timingFunction: CAMediaTimingFunction = .init(name: .easeInEaseOut),
		completionHandler: (() -> Void)? = nil
	) {
		NSAnimationContext.runAnimationGroup { context in
			context.duration = duration.toTimeInterval
			context.timingFunction = timingFunction
			animator().constant = constant
		} completionHandler: {
			completionHandler?()
		}
	}
}


extension NSObject {
	// Note: It's intentionally a getter to get the dynamic self.
	/**
	Returns the class name without module name.
	*/
	static var simpleClassName: String { String(describing: self) }

	/**
	Returns the class name of the instance without module name.
	*/
	var simpleClassName: String { Self.simpleClassName }
}


extension CMTime {
	/**
	Get the `CMTime` as a duration from zero to the seconds value of `self`.

	Can be `nil` when the `.duration` is not available, for example, when an asset has not yet been fully loaded or if it's a live stream.
	*/
	var durationRange: ClosedRange<Double>? {
		guard isNumeric else {
			return nil
		}

		return 0...seconds
	}
	/**
	Zero in the video timescale.
	*/
	static var videoZero: Self {
		.init(seconds: 0, preferredTimescale: .video)
	}
}


extension CMTimeRange {
	/**
	Get `self` as a range in seconds.

	Can be `nil` when the range is not available, for example, when an asset has not yet been fully loaded or if it's a live stream.
	*/
	var range: ClosedRange<Double>? {
		guard
			start.isNumeric,
			end.isNumeric
		else {
			return nil
		}

		return start.seconds...end.seconds
	}
}


extension AVPlayerItem {
	/**
	The duration range of the item.

	Can be `nil` when the `.duration` is not available, for example, when the asset has not yet been fully loaded or if it's a live stream.
	*/
	var durationRange: ClosedRange<Double>? { duration.durationRange }

	/**
	The playable range of the item.

	Can be `nil` when the `.duration` is not available, for example, when the asset has not yet been fully loaded or if it's a live stream. Or if the user is dragging the trim handle of a video.
	*/
	var playbackRange: ClosedRange<Double>? {
		get {
			// These are not available while the user is dragging the video trim handle of `AVPlayerView`.
			guard
				reversePlaybackEndTime.isNumeric,
				forwardPlaybackEndTime.isNumeric
			else {
				return nil
			}

			let startTime = reversePlaybackEndTime.seconds
			let endTime = forwardPlaybackEndTime.seconds

			return .fromGraceful(startTime, endTime)
		}
		set {
			guard let newValue else {
				return
			}

			forwardPlaybackEndTime = CMTime(seconds: newValue.upperBound, preferredTimescale: .video)
			reversePlaybackEndTime = CMTime(seconds: newValue.lowerBound, preferredTimescale: .video)
		}
	}
}


extension FileManager {
	/**
	Copy a file and optionally overwrite the destination if it exists.
	*/
	func copyItem(
		at sourceURL: URL,
		to destinationURL: URL,
		overwrite: Bool = false
	) throws {
		if overwrite {
			try? removeItem(at: destinationURL)
		}

		try copyItem(at: sourceURL, to: destinationURL)
	}
}


extension ClosedRange where Bound: AdditiveArithmetic {
	/**
	Get the length between the lower and upper bound.
	*/
	var length: Bound { upperBound - lowerBound }
}

extension ClosedRange {
	/**
	Returns true if `self` is a superset of the given range.

	```
	(1.0...1.5).isSuperset(of: 1.2...1.3)
	//=> true
	```
	*/
	func isSuperset(of other: Self) -> Bool {
		other.isEmpty ||
			(
				lowerBound <= other.lowerBound &&
				other.upperBound <= upperBound
			)
	}

	/**
	Returns true if `self` is a subset of the given range.

	```
	(1.2...1.3).isSubset(of: 1.0...1.5)
	//=> true
	```
	*/
	func isSubset(of other: Self) -> Bool {
		other.isSuperset(of: self)
	}
}

extension ClosedRange<Double> {
	// TODO: Add support for negative ranges.
	/**
	Make a new range where the length (difference between the lower and upper bound) is at least the given amount.

	The use-case for this method is being able to ensure a sub-range inside a range is of a certain size.

	It will first try to expand on both the lower and upper bound, and if not possible, it will expand the lower bound, and if that is not possible, it will expand the upper bound. If the resulting range is larger than the given `fullRange`, it will be clamped to `fullRange`.

	- Precondition: The range and the given range must be positive.
	- Precondition: The range must be a subset of the given range.

	```
	(1...1.2).minimumRangeLength(of: 1, in: 0...4)
	//=> 0.5...1.7

	(0...0.5).minimumRangeLength(of: 1, in: 0...4)
	//=> 0...1

	(3.5...4).minimumRangeLength(of: 1, in: 0...4)
	//=> 3...4

	(0...0.1).minimumRangeLength(of: 1, in: 0...4)
	//=> 0...1
	```
	*/
	func minimumRangeLength(of length: Bound, in fullRange: Self) -> Self {
		guard length > self.length else {
			return self
		}

		assert(isSubset(of: fullRange), "`self` must be a subset of the given range")
		assert(lowerBound >= 0 && upperBound >= 0, "`self` must the positive")
		assert(fullRange.lowerBound >= 0 && fullRange.upperBound >= 0, "The given range must be positive")

		let lower = lowerBound - (length / 2)
		let upper = upperBound + (length / 2)

		if
			fullRange.contains(lower),
			fullRange.contains(upper)
		{
			return lower...upper
		}

		if
			!fullRange.contains(lower),
			fullRange.contains(upper)
		{
			return fullRange.lowerBound...length
		}

		if
			fullRange.contains(lower),
			!fullRange.contains(upper)
		{
			return (fullRange.upperBound - length)...fullRange.upperBound
		}

		return self
	}
}


extension BinaryInteger {
	var isEven: Bool { isMultiple(of: 2) }
	var isOdd: Bool { !isEven }
}


final class LaunchCompletions {
	private static var shouldAddObserver = true
	private static var shouldRunInstantly = false
	private static var finishedLaunchingCompletions = [() -> Void]()

	static func add(_ completion: @escaping () -> Void) {
		finishedLaunchingCompletions.append(completion)

		if shouldAddObserver {
			NotificationCenter.default.addObserver(
				self,
				selector: #selector(runFinishedLaunchingCompletions),
				name: NSApplication.didFinishLaunchingNotification,
				object: nil
			)

			shouldAddObserver = false
		}

		if shouldRunInstantly {
			runFinishedLaunchingCompletions()
		}
	}

	static func applicationDidLaunch() {
		shouldAddObserver = false
		shouldRunInstantly = true
	}

	@objc
	private static func runFinishedLaunchingCompletions() {
		for completion in finishedLaunchingCompletions {
			completion()
		}

		finishedLaunchingCompletions = []
	}
}


extension NSResponder {
	// This method is internally implemented on `NSResponder` as `Error` is generic which comes with many limitations.
	fileprivate func presentErrorAsSheet(
		_ error: Error,
		for window: NSWindow,
		didPresent: (() -> Void)?
	) {
		final class DelegateHandler {
			var didPresent: (() -> Void)?

			@objc
			func didPresentHandler() {
				didPresent?()
			}
		}

		let delegate = DelegateHandler()
		delegate.didPresent = didPresent

		presentError(
			error,
			modalFor: window,
			delegate: delegate,
			didPresent: #selector(delegate.didPresentHandler),
			contextInfo: nil
		)
	}
}

extension Error {
	/**
	Present the error as an async sheet on the given window.

	- Note: This exists because the built-in `NSResponder#presentError(forModal:)` method requires too many arguments, selector as callback, and it says it's modal but it's not blocking, which is surprising.
	*/
	func presentAsSheet(for window: NSWindow, didPresent: (() -> Void)?) {
		NSApp.presentErrorAsSheet(self, for: window, didPresent: didPresent)
	}

	/**
	Present the error as a blocking modal sheet on the given window.

	If the window is nil, the error will be presented in an app-level modal dialog.
	*/
	func presentAsModalSheet(for window: NSWindow?) {
		guard let window else {
			presentAsModal()
			return
		}

		presentAsSheet(for: window) {
			NSApp.stopModal()
		}

		NSApp.runModal(for: window)
	}

	/**
	Present the error as a blocking app-level modal dialog.
	*/
	func presentAsModal() {
		NSApp.presentError(self)
	}
}


extension AVPlayer {
	/**
	Seek to the start of the playable range of the video.

	The start might not be at `0` if, for example, the video has been trimmed in `AVPlayerView` trim mode.
	*/
	func seekToStart() {
		let seconds = currentItem?.playbackRange?.lowerBound ?? 0

		seek(
			to: CMTime(seconds: seconds, preferredTimescale: .video),
			toleranceBefore: .zero,
			toleranceAfter: .zero
		)
	}

	/**
	Seek to the end of the playable range of the video.

	The start might not be at `duration` if, for example, the video has been trimmed in `AVPlayerView` trim mode.
	*/
	func seekToEnd() {
		guard let seconds = currentItem?.playbackRange?.upperBound ?? currentItem?.duration.seconds else {
			return
		}

		seek(
			to: CMTime(seconds: seconds, preferredTimescale: .video),
			toleranceBefore: .zero,
			toleranceAfter: .zero
		)
	}
}


final class LoopingPlayer: AVPlayer {
	private var cancellable: AnyCancellable?

	/**
	Loop the playback.
	*/
	var loopPlayback = false {
		didSet {
			updateObserver()
		}
	}

	/**
	Bounce the playback.
	*/
	var bouncePlayback = false {
		didSet {
			updateObserver()

			if !bouncePlayback, rate == -1 {
				rate = 1
			}
		}
	}

	override func replaceCurrentItem(with item: AVPlayerItem?) {
		super.replaceCurrentItem(with: item)
		cancellable = nil
		updateObserver()
	}

	private func updateObserver() {
		guard bouncePlayback || loopPlayback else {
			cancellable = nil
			actionAtItemEnd = .pause
			return
		}

		actionAtItemEnd = .none

		guard cancellable == nil else {
			// Already observing. No need to update.
			return
		}

		cancellable = NotificationCenter.default
			.publisher(for: .AVPlayerItemDidPlayToEndTime, object: currentItem)
			.sink { [weak self] _ in
				guard let self else {
					return
				}

				pause()

				if
					bouncePlayback,
					currentItem?.canPlayReverse == true,
					currentTime().seconds > currentItem?.playbackRange?.lowerBound ?? 0
				{
					seekToEnd()
					playImmediately(atRate: -defaultRate)
				} else if loopPlayback {
					seekToStart()
					playImmediately(atRate: defaultRate)
				}
			}
	}
}


extension Numeric {
	mutating func increment(by value: Self = 1) -> Self {
		self += value
		return self
	}

	mutating func decrement(by value: Self = 1) -> Self {
		self -= value
		return self
	}
}


extension Sequence {
	/**
	Returns an array of elements split into groups of the given size.

	If it can't be split evenly, the final chunk will be the remaining elements.

	If the requested chunk size is larger than the sequence, the chunk will be smaller than requested.

	```
	[1, 2, 3, 4].chunked(by: 2)
	//=> [[1, 2], [3, 4]]
	```
	*/
	func chunked(by chunkSize: Int) -> [[Element]] {
		reduce(into: []) { result, current in
			if
				let last = result.last,
				last.count < chunkSize
			{
				result.append(result.removeLast() + [current])
			} else {
				result.append([current])
			}
		}
	}
}


extension Collection where Index == Int {
	/**
	Return a subset of the array of the given length by sampling "evenly distributed" elements.
	*/
	func sample(length: Int) -> [Element] {
		precondition(length >= 0, "The length cannot be negative.")

		guard length < count else {
			return Array(self)
		}

		return (0..<length).map { self[($0 * count + count / 2) / length] }
	}
}


final class AtomicDictionary<Key: Hashable, Value>: CustomDebugStringConvertible {
	private var storage = [Key: Value]()

	private let queue = DispatchQueue(
		label: "com.sindresorhus.AtomicDictionary.\(UUID().uuidString)",
		qos: .utility,
		attributes: .concurrent,
		autoreleaseFrequency: .inherit,
		target: .global()
	)

	subscript(key: Key) -> Value? {
		get {
			queue.sync { storage[key] }
		}
		set {
			queue.async(flags: .barrier) { [weak self] in
				self?.storage[key] = newValue
			}
		}
	}

	var debugDescription: String { storage.debugDescription }
}

/**
Debounce a function call.

Thread-safe.

```
final class Foo {
	private let debounce = Debouncer(delay: 0.2)

	func reset() {
		debounce(_reset)
	}

	private func _reset() {
		// …
	}
}
```

or

```
final class Foo {
	func reset() {
		Debouncer.debounce(delay: 0.2, _reset)
	}

	private func _reset() {
		// …
	}
}
```
*/
final class Debouncer {
	private let delay: Duration
	private var workItem: DispatchWorkItem?

	init(delay: Duration) {
		self.delay = delay
	}

	func callAsFunction(_ action: @escaping () -> Void) {
		workItem?.cancel()
		let newWorkItem = DispatchWorkItem(block: action)
		DispatchQueue.main.asyncAfter(delay, execute: newWorkItem)
		workItem = newWorkItem
	}
}

extension Debouncer {
	private static var debouncers = AtomicDictionary<String, Debouncer>()

	private static func debounce(
		identifier: String,
		delay: Duration,
		action: @escaping () -> Void
	) {
		let debouncer = { () -> Debouncer in
			guard let debouncer = debouncers[identifier] else {
				let debouncer = self.init(delay: delay)
				debouncers[identifier] = debouncer
				return debouncer
			}

			return debouncer
		}()

		debouncer {
			debouncers[identifier] = nil
			action()
		}
	}

	/**
	Debounce a function call.

	This is less efficient than the instance method, but more convenient.

	Thread-safe.
	*/
	static func debounce(
		file: String = #fileID,
		function: StaticString = #function,
		line: Int = #line,
		delay: Duration,
		action: @escaping () -> Void
	) {
		let identifier = "\(file)-\(function)-\(line)"
		debounce(identifier: identifier, delay: delay, action: action)
	}
}


extension Sequence where Element: Sequence {
	func flatten() -> [Element.Element] {
		flatMap(\.self)
	}
}


extension String {
	var trimmedTrailing: Self {
		replacingOccurrences(of: #"\s+$"#, with: "", options: .regularExpression)
	}

	/**
	```
	"Unicorn".truncating(to: 4)
	//=> "Uni…"
	```
	*/
	func truncating(to number: Int, truncationIndicator: Self = "…") -> Self {
		if number <= 0 {
			return ""
		}

		if count > number {
			return String(prefix(number - truncationIndicator.count)).trimmedTrailing + truncationIndicator
		}

		return self
	}
}


extension CGImage {
	static let empty = NSImage(size: CGSize(widthHeight: 1), flipped: false) { _ in true }
		.cgImage(forProposedRect: nil, context: nil, hints: nil)!
}


extension CGImage {
	var size: CGSize { CGSize(width: width, height: height) }
}


extension CGImage {
	/**
	Convert an image to a `vImage` buffer of the given pixel format.

	- Parameter premultiplyAlpha: Whether the alpha channel should be premultiplied.
	*/
	func toVImageBuffer(
		pixelFormat: PixelFormat,
		premultiplyAlpha: Bool
	) throws -> vImage.PixelBuffer<vImage.Interleaved8x4> {
		guard
			var imageFormat = vImage_CGImageFormat(
				bitsPerComponent: vImage.Interleaved8x4.bitCountPerComponent,
				bitsPerPixel: vImage.Interleaved8x4.bitCountPerPixel,
				colorSpace: CGColorSpaceCreateDeviceRGB(),
				bitmapInfo: pixelFormat.toBitmapInfo(premultiplyAlpha: premultiplyAlpha),
				renderingIntent: .perceptual
			)
		else {
			throw NSError.appError("Could not initialize vImage_CGImageFormat")
		}

		return try vImage.PixelBuffer(
			cgImage: self,
			cgImageFormat: &imageFormat,
			pixelFormat: vImage.Interleaved8x4.self
		)
	}
}


extension CGImage {
	enum PixelFormat {
		/**
		Big-endian, alpha first.
		*/
		case argb

		/**
		Big-endian, alpha last.
		*/
		case rgba

		/**
		Little-endian, alpha first.
		*/
		case bgra

		/**
		Little-endian, alpha last.
		*/
		case abgr

		var title: String {
			switch self {
			case .argb:
				"ARGB"
			case .rgba:
				"RGBA"
			case .bgra:
				"BGRA"
			case .abgr:
				"ABGR"
			}
		}
	}
}

extension CGImage.PixelFormat: CustomDebugStringConvertible {
	var debugDescription: String { "CGImage.PixelFormat(\(title)" }
}

extension CGImage.PixelFormat {
	func toBitmapInfo(premultiplyAlpha: Bool) -> CGBitmapInfo {
		let alphaFirst = premultiplyAlpha ? CGImageAlphaInfo.premultipliedFirst : .first
		let alphaLast = premultiplyAlpha ? CGImageAlphaInfo.premultipliedLast : .last

		let byteOrder: CGBitmapInfo
		let alphaInfo: CGImageAlphaInfo
		switch self {
		case .argb:
			byteOrder = .byteOrder32Big
			alphaInfo = alphaFirst
		case .rgba:
			byteOrder = .byteOrder32Big
			alphaInfo = alphaLast
		case .bgra:
			byteOrder = .byteOrder32Little
			alphaInfo = alphaFirst // This might look wrong, but the order is inverse because of little endian.
		case .abgr:
			byteOrder = .byteOrder32Little
			alphaInfo = alphaLast
		}

		return CGBitmapInfo(rawValue: byteOrder.rawValue | alphaInfo.rawValue)
	}
}


extension CGImage {
	struct Pixels {
		let bytes: [UInt8]
		let width: Int
		let height: Int
		let bytesPerRow: Int
	}

	/**
	Get the pixels of an image.

	- Parameter premultiplyAlpha: Whether the alpha channel should be premultiplied.

	If you pass the pixels to a C API or external library, you most likely want `premultiplyAlpha: false`.
	*/
	func pixels(
		as pixelFormat: PixelFormat,
		premultiplyAlpha: Bool
	) throws -> Pixels {
		let buffer = try toVImageBuffer(pixelFormat: pixelFormat, premultiplyAlpha: premultiplyAlpha)

		return Pixels(
			bytes: buffer.array,
			width: buffer.width,
			height: buffer.height,
			bytesPerRow: buffer.byteCountPerRow
		)
	}
}


extension vImage.PixelBuffer where Format: StaticPixelFormat {
	var byteCountPerRow: Int { width * byteCountPerPixel }
}


extension CGBitmapInfo {
	/**
	The alpha info of the current `CGBitmapInfo`.
	*/
	var alphaInfo: CGImageAlphaInfo {
		get {
			CGImageAlphaInfo(rawValue: rawValue & Self.alphaInfoMask.rawValue) ?? .none
		}
		set {
			remove(.alphaInfoMask)
			insert(.init(rawValue: newValue.rawValue))
		}
	}

	/**
	The pixel format of the image.

	Returns `nil` if the pixel format is not supported, for example, non-alpha.
	*/
	var pixelFormat: CGImage.PixelFormat? {
		// While the host byte order is little-endian, by default, `CGImage` is stored in big-endian format on Intel Macs and little-endian on Apple silicon Macs.

		let alphaInfo = alphaInfo
		let isLittleEndian = contains(.byteOrder32Little)

		guard alphaInfo != .none else {
			// TODO: Support non-alpha formats.
			// return isLittleEndian ? .bgr : .rgb
			return nil
		}

		let isAlphaFirst = alphaInfo == .premultipliedFirst || alphaInfo == .first || alphaInfo == .noneSkipFirst

		if isLittleEndian {
			return isAlphaFirst ? .bgra : .abgr
		}

		return isAlphaFirst ? .argb : .rgba
	}

	/**
	Whether the alpha channel is premultipled.
	*/
	var isPremultipliedAlpha: Bool {
		let alphaInfo = alphaInfo
		return alphaInfo == .premultipliedFirst || alphaInfo == .premultipliedLast
	}
}


extension CGColorSpace {
	/**
	Presentable title of the color space.
	*/
	var title: String {
		guard let name else {
			return "Unknown"
		}

		return (name as String).replacingOccurrences(of: #"^kCGColorSpace"#, with: "", options: .regularExpression, range: nil)
	}
}


extension CGImage {
	/**
	Debug info for the image.

	```
	print(image.debugInfo)
	```
	*/
	var debugInfo: String {
		"""
		## CGImage debug info ##
		Dimension: \(size.formatted)
		Pixel format: \(bitmapInfo.pixelFormat?.title, default: "Unknown")
		Premultiplied alpha: \(bitmapInfo.isPremultipliedAlpha)
		Color space: \(colorSpace?.title, default: "nil")
		"""
	}
}


extension Font {
	/**
	The default system font size.
	*/
	static let systemFontSize = NSFont.systemFontSize.toDouble

	/**
	The system font in default size.
	*/
	static func system(
		weight: Font.Weight = .regular,
		design: Font.Design = .default
	) -> Self {
		system(size: systemFontSize, weight: weight, design: design)
	}
}

extension Font {
	/**
	The default small system font size.
	*/
	static let smallSystemFontSize = NSFont.smallSystemFontSize.toDouble

	/**
	The system font in small size.
	*/
	static func smallSystem(
		weight: Font.Weight = .regular,
		design: Font.Design = .default
	) -> Self {
		system(size: smallSystemFontSize, weight: weight, design: design)
	}
}


extension CMTime {
	static func * (lhs: Self, rhs: Double) -> Self {
		CMTimeMultiplyByFloat64(lhs, multiplier: rhs)
	}

	static func *= (lhs: inout Self, rhs: Double) {
		lhs = lhs * rhs
	}

	static func / (lhs: Self, rhs: Double) -> Self {
		lhs * (1.0 / rhs)
	}

	static func /= (lhs: inout Self, rhs: Double) {
		lhs = lhs / rhs
	}
}


extension AVMutableCompositionTrack {
	/**
	Change the speed of the track using the given multiplier.

	1 is the current speed. 2 means doubled speed. Etc.
	*/
	func changeSpeed(by speedMultiplier: Double) {
		scaleTimeRange(timeRange, toDuration: timeRange.duration / speedMultiplier)
	}
}


extension AVAssetTrack {
	/**
	Extract the track to a new asset and also change the speed of the track using the given multiplier.

	1 is the current speed. 2 means doubled speed. Etc.
	*/
	func extractToNewAssetAndChangeSpeed(to speedMultiplier: Double) async throws -> AVAsset? {
		try await extractToNewAsset {
			$0.changeSpeed(by: speedMultiplier)
		}
	}
}


extension AVPlayerItem {
	/**
	The played duration percentage (`0...1`).
	*/
	var playbackProgress: Double {
		let totalDuration = duration.seconds
		let duration = currentTime().seconds

		guard
			totalDuration != 0,
			duration != 0
		else {
			return 0
		}

		return duration / totalDuration
	}

	/**
	Seek to the given percentage (`0...1`) of the total duration.
	*/
	func seek(toPercentage percentage: Double) {
		seek(
			to: duration * percentage,
			toleranceBefore: .zero,
			toleranceAfter: .zero,
			completionHandler: nil
		)
	}
}


extension AVPlayerItem {
	/**
	The playable range of the item as percentage of the total duration.

	For example, if the video has a duration of 10 seconds and you trim it to the last half, this would return `0.5...1`.

	Can be `nil` when the `.duration` is not available, for example, when the asset has not yet been fully loaded or if it's a live stream.
	*/
	var playbackRangePercentage: ClosedRange<Double>? {
		get {
			guard
				let playbackRange,
				let duration = durationRange?.upperBound
			else {
				return nil
			}

			let lowerPercentage = playbackRange.lowerBound / duration
			let upperPercentage = playbackRange.upperBound / duration
			return lowerPercentage...upperPercentage
		}
		set {
			guard
				let duration = durationRange?.upperBound,
				let playbackPercentageRange = newValue
			else {
				return
			}

			let lowerBound = duration * playbackPercentageRange.lowerBound
			let upperBound = duration * playbackPercentageRange.upperBound
			playbackRange = lowerBound...upperBound
		}
	}
}


enum OperatingSystem {
	case macOS
	case iOS
	case tvOS
	case watchOS
	case visionOS

	#if os(macOS)
	static let current = macOS
	#elseif os(iOS)
	static let current = iOS
	#elseif os(tvOS)
	static let current = tvOS
	#elseif os(watchOS)
	static let current = watchOS
	#elseif os(visionOS)
	static let current = visionOS
	#else
	#error("Unsupported platform")
	#endif
}

extension OperatingSystem {
	static let isMacOS = current == .macOS
	static let isIOS = current == .iOS
	static let isVisionOS = current == .visionOS
	static let isMacOrVision = isMacOS || isVisionOS
	static let isIOSOrVision = isIOS || isVisionOS

	static let isMacOS16OrLater: Bool = {
		#if os(macOS)
		if #available(macOS 16, *) {
			return true
		}

		return false
		#else
		false
		#endif
	}()

	static let isMacOS15OrLater: Bool = {
		#if os(macOS)
		if #available(macOS 15, *) {
			return true
		}

		return false
		#else
		false
		#endif
	}()
}

typealias OS = OperatingSystem


extension ClosedRange {
	/**
	Create a `ClosedRange` where it does not matter which bound is upper and lower.

	Using a range literal would hard crash if the lower bound is higher than the upper bound.
	*/
	static func fromGraceful(_ bound1: Bound, _ bound2: Bound) -> Self {
		bound1 <= bound2 ? bound1...bound2 : bound2...bound1
	}
}


extension Duration {
	var nanoseconds: Int64 {
		let (seconds, attoseconds) = components
		let secondsNanos = seconds * 1_000_000_000
		let attosecondsNanons = attoseconds / 1_000_000_000
		let (totalNanos, isOverflow) = secondsNanos.addingReportingOverflow(attosecondsNanons)
		return isOverflow ? .max : totalNanos
	}

	var toTimeInterval: TimeInterval { Double(nanoseconds) / 1_000_000_000 }
}


struct ImportedVideoFile: Transferable {
	let url: URL

	static var transferRepresentation: some TransferRepresentation {
		FileRepresentation.importedURL(
			.mpeg4Movie,
			.quickTimeMovie
		) {
			Self(url: $0)
		}
	}
}


extension FileRepresentation {
	/**
	An importing-only file representation that copies the URL to a temporary directory and returns that.

	```
	struct VideoFile: Transferable {
		let url: URL

		static var transferRepresentation: some TransferRepresentation {
			FileRepresentation.importedURL(contentType: .mpeg4Movie) { Self(url: $0) }
		}
	}
	```
	*/
	static func importedURL(
		_ contentType: UTType,
		createItem: @escaping (URL) async throws -> Item
	) -> Self {
		.init(importedContentType: contentType) {
			try await createItem(try $0.file.copyToUniqueTemporaryDirectory())
		}
	}

	// TODO: Use variadic generics here when targeting macOS 15.
	@TransferRepresentationBuilder<Item>
	static func importedURL(
		_ contentType1: UTType,
		_ contentType2: UTType,
		createItem: @escaping (URL) async throws -> Item
	) -> some TransferRepresentation<Item> {
		importedURL(contentType1, createItem: createItem)
		importedURL(contentType2, createItem: createItem)
	}

	@TransferRepresentationBuilder<Item>
	static func importedURL(
		_ contentType1: UTType,
		_ contentType2: UTType,
		_ contentType3: UTType,
		createItem: @escaping (URL) async throws -> Item
	) -> some TransferRepresentation<Item> {
		importedURL(contentType1, createItem: createItem)
		importedURL(contentType2, createItem: createItem)
		importedURL(contentType3, createItem: createItem)
	}

	@TransferRepresentationBuilder<Item>
	static func importedURL(
		_ contentType1: UTType,
		_ contentType2: UTType,
		_ contentType3: UTType,
		_ contentType4: UTType,
		createItem: @escaping (URL) async throws -> Item
	) -> some TransferRepresentation<Item> {
		importedURL(contentType1, createItem: createItem)
		importedURL(contentType2, createItem: createItem)
		importedURL(contentType3, createItem: createItem)
		importedURL(contentType4, createItem: createItem)
	}
}


extension View {
	/**
	Fills the frame.
	*/
	func fillFrame(
		_ axis: Axis.Set = [.horizontal, .vertical],
		alignment: Alignment = .center
	) -> some View {
		frame(
			maxWidth: axis.contains(.horizontal) ? .infinity : nil,
			maxHeight: axis.contains(.vertical) ? .infinity : nil,
			alignment: alignment
		)
	}
}


// TODO: Try to use `ContainerRelativeShape` when it's supported outside of widgets. (as of macOS 11.2.3, it's only supported in widgets)
// Note: I have extensively tested and researched the current code. Don't change it lightly.
extension View {
	/**
	Corner radius with a custom corner style.
	*/
	func cornerRadius(_ radius: Double, style: RoundedCornerStyle = .continuous) -> some View {
		clipShape(.rect(cornerRadius: radius, style: style))
	}

	/**
	Draws a border inside the view.
	*/
	@_disfavoredOverload
	func border(
		_ content: some ShapeStyle,
		width lineWidth: Double = 1,
		cornerRadius: Double,
		cornerStyle: RoundedCornerStyle = .circular
	) -> some View {
		self.cornerRadius(cornerRadius, style: cornerStyle)
			.overlay {
				RoundedRectangle(cornerRadius: cornerRadius, style: cornerStyle)
					.strokeBorder(content, lineWidth: lineWidth)
			}
	}

	// I considered supporting an `inside`/`center` position option, but there's really no benefit to drawing the border at center as we need to pad the view anyway because of the clipping.
	/**
	Draws a border inside the view.
	*/
	func border(
		_ color: Color,
		width lineWidth: Double = 1,
		cornerRadius: Double,
		cornerStyle: RoundedCornerStyle = .circular
	) -> some View {
		self.cornerRadius(cornerRadius, style: cornerStyle)
			.overlay {
				RoundedRectangle(cornerRadius: cornerRadius, style: cornerStyle)
					.strokeBorder(color, lineWidth: lineWidth)
			}
	}
}


// TODO: Remove these when targeting macOS 15.
extension NSItemProvider {
	func loadObject<T>(ofClass: T.Type) async throws -> T? where T: NSItemProviderReading {
		try await withCheckedThrowingContinuation { continuation in
			_ = loadObject(ofClass: ofClass) { data, error in
				if let error {
					continuation.resume(throwing: error)
					return
				}

				guard let object = data as? T else {
					continuation.resume(returning: nil)
					return
				}

				continuation.resume(returning: object)
			}
		}
	}

	func loadObject<T>(ofClass: T.Type) async throws -> T? where T: _ObjectiveCBridgeable, T._ObjectiveCType: NSItemProviderReading {
		try await withCheckedThrowingContinuation { continuation in
			_ = loadObject(ofClass: ofClass) { data, error in
				if let error {
					continuation.resume(throwing: error)
					return
				}

				guard let data else {
					continuation.resume(returning: nil)
					return
				}

				continuation.resume(returning: data)
			}
		}
	}
}

extension NSItemProvider {
	/**
	Get a URL from the item provider, if any.
	*/
	func getURL() async -> URL? {
		try? await loadObject(ofClass: URL.self)
	}
}


extension Sequence {
	func asyncFlatMap<T: Sequence, E>(
		_ transform: (Element) async throws(E) -> T
	) async throws(E) -> [T.Element] {
		var values = [T.Element]()

		for element in self {
			try await values.append(contentsOf: transform(element))
		}

		return values
	}
}


extension Sequence where Element: Sendable {
	func concurrentCompactMap<T: Sendable>(
		withPriority priority: TaskPriority? = nil,
		concurrencyLimit: Int? = nil,
		_ transform: @Sendable (Element) async -> T?
	) async -> [T] {
		await chunked(by: concurrencyLimit ?? .max).asyncFlatMap { chunk in
			await withoutActuallyEscaping(transform) { escapingTransform in
				await withTaskGroup(of: (offset: Int, value: T?).self) { group -> [T] in
					for (offset, element) in chunk.enumerated() {
						group.addTask(priority: priority) {
							await (offset, escapingTransform(element))
						}
					}

					var result = [(offset: Int, value: T)]()
					result.reserveCapacity(chunk.count)

					while let next = await group.next() {
						if let value = next.value {
							result.append((offset: next.offset, value: value))
						}
					}

					return result
						.sorted { $0.offset < $1.offset }
						.map(\.value)
				}
			}
		}
	}
}


struct NativeVisualEffectsView: NSViewRepresentable {
	typealias NSViewType = NSVisualEffectView

	var material: NSVisualEffectView.Material
	var blendingMode = NSVisualEffectView.BlendingMode.withinWindow
	var state = NSVisualEffectView.State.followsWindowActiveState
	var isEmphasized = false
	var cornerRadius = 0.0

	func makeNSView(context: Context) -> NSViewType {
		let nsView = NSVisualEffectView()
		nsView.wantsLayer = true
		nsView.translatesAutoresizingMaskIntoConstraints = false
		nsView.setContentHuggingPriority(.defaultHigh, for: .vertical)
		nsView.setContentHuggingPriority(.defaultHigh, for: .horizontal)
		nsView.setAccessibilityHidden(true)
		nsView.layer?.masksToBounds = true
		return nsView
	}

	func updateNSView(_ nsView: NSViewType, context: Context) {
		nsView.material = material
		nsView.blendingMode = blendingMode
		nsView.state = state
		nsView.isEmphasized = isEmphasized
		nsView.layer?.cornerRadius = cornerRadius
	}
}

extension View {
	/**
	Add a material as a background.

	Only use this over the native materials when either:
	- You need to blend with what's behind the window.
	- You need the material to be visible even when the window is inactive.
	*/
	func backgroundWithMaterial(
		_ material: NSVisualEffectView.Material,
		blendingMode: NSVisualEffectView.BlendingMode = .withinWindow,
		state: NSVisualEffectView.State = .followsWindowActiveState,
		isEmphasized: Bool = false,
		cornerRadius: Double = 0,
		ignoresSafeAreaEdges edges: Edge.Set = .all
	) -> some View {
		background {
			NativeVisualEffectsView(
				material: material,
				blendingMode: blendingMode,
				state: state,
				isEmphasized: isEmphasized,
				cornerRadius: cornerRadius
			)
				.ignoresSafeArea(edges: edges)
		}
	}
}

extension View {
	/**
	https://twitter.com/oskargroth/status/1323013160333381641
	*/
	func visualEffectsViewVibrancy(_ level: Double) -> some View {
		blendMode(.overlay)
			.overlay {
				opacity(1 - level)
			}
	}
}


extension Binding {
	/**
	Converts the binding of an optional value to a binding to a boolean for whether the value is non-nil.

	You could use this in a `isPresent` parameter for a sheet, alert, etc, to have it show when the value is non-nil.
	*/
	func isPresent<Wrapped>() -> Binding<Bool> where Value == Wrapped? {
		.init(
			get: { wrappedValue != nil },
			set: { isPresented in
				if !isPresented {
					wrappedValue = nil
				}
			}
		)
	}
}


extension Binding {
	func map<Result>(
		get: @escaping (Value) -> Result,
		set: @escaping (Result) -> Value
	) -> Binding<Result> {
		.init(
			get: { get(wrappedValue) },
			set: { newValue in
				wrappedValue = set(newValue)
			}
		)
	}
}


extension View {
	func alert(error: Binding<Error?>) -> some View {
		alert2(
			title: { ($0 as NSError).localizedDescription },
			message: { ($0 as NSError).localizedRecoverySuggestion },
			presenting: error
		) {
			let nsError = $0 as NSError
			if
				let options = nsError.localizedRecoveryOptions,
				let recoveryAttempter = nsError.recoveryAttempter
			{
				// Alert only supports 3 buttons, so we limit it to 2 attempters, otherwise it would take over the cancel button.
				ForEach(Array(options.prefix(2).enumerated()), id: \.0) { index, option in
					Button(option) {
						// We use the old NSError mechanism for recovery attempt as recoverable NSError's are not bridged to RecoverableError.
						_ = (recoveryAttempter as AnyObject).attemptRecovery(fromError: nsError, optionIndex: index)
					}
				}
				Button("Cancel", role: .cancel) {}
			}
		}
	}
}


extension View {
	/**
	This allows multiple sheets on a single view, which `.sheet()` doesn't.
	*/
	func sheet2(
		isPresented: Binding<Bool>,
		onDismiss: (() -> Void)? = nil,
		@ViewBuilder content: @escaping () -> some View
	) -> some View {
		background(
			EmptyView().sheet(
				isPresented: isPresented,
				onDismiss: onDismiss,
				content: content
			)
		)
	}

	/**
	This allows multiple sheets on a single view, which `.sheet()` doesn't.
	*/
	func sheet2<Item: Identifiable>(
		item: Binding<Item?>,
		onDismiss: (() -> Void)? = nil,
		@ViewBuilder content: @escaping (Item) -> some View
	) -> some View {
		background(
			EmptyView().sheet(
				item: item,
				onDismiss: onDismiss,
				content: content
			)
		)
	}
}


extension View {
	/**
	This allows multiple popovers on a single view, which `.popover()` doesn't.
	*/
	func popover2(
		isPresented: Binding<Bool>,
		attachmentAnchor: PopoverAttachmentAnchor = .rect(.bounds),
		arrowEdge: Edge = .top,
		@ViewBuilder content: @escaping () -> some View
	) -> some View {
		background(
			EmptyView()
				.popover(
					isPresented: isPresented,
					attachmentAnchor: attachmentAnchor,
					arrowEdge: arrowEdge,
					content: content
				)
		)
	}
}



// Multiple `.alert` are stil broken in iOS 15.0
extension View {
	/**
	This allows multiple alerts on a single view, which `.alert()` doesn't.
	*/
	func alert2(
		_ title: Text,
		isPresented: Binding<Bool>,
		@ViewBuilder actions: () -> some View,
		@ViewBuilder message: () -> some View
	) -> some View {
		background(
			EmptyView()
				.alert(
					title,
					isPresented: isPresented,
					actions: actions,
					message: message
				)
		)
	}

	/**
	This allows multiple alerts on a single view, which `.alert()` doesn't.
	*/
	func alert2(
		_ title: String,
		isPresented: Binding<Bool>,
		@ViewBuilder actions: () -> some View,
		@ViewBuilder message: () -> some View
	) -> some View {
		alert2(
			Text(title),
			isPresented: isPresented,
			actions: actions,
			message: message
		)
	}

	/**
	This allows multiple alerts on a single view, which `.alert()` doesn't.
	*/
	func alert2(
		_ title: Text,
		message: String? = nil,
		isPresented: Binding<Bool>,
		@ViewBuilder actions: () -> some View
	) -> some View {
		alert2(
			title,
			isPresented: isPresented,
			actions: actions,
			message: { // swiftlint:disable:this trailing_closure
				if let message {
					Text(message)
				}
			}
		)
	}

	// This is a convenience method and does not exist natively.
	/**
	This allows multiple alerts on a single view, which `.alert()` doesn't.
	*/
	func alert2(
		_ title: String,
		message: String? = nil,
		isPresented: Binding<Bool>,
		@ViewBuilder actions: () -> some View
	) -> some View {
		alert2(
			title,
			isPresented: isPresented,
			actions: actions,
			message: { // swiftlint:disable:this trailing_closure
				if let message {
					Text(message)
				}
			}
		)
	}

	/**
	This allows multiple alerts on a single view, which `.alert()` doesn't.
	*/
	func alert2(
		_ title: Text,
		message: String? = nil,
		isPresented: Binding<Bool>
	) -> some View {
		alert2(
			title,
			message: message,
			isPresented: isPresented,
			actions: {} // swiftlint:disable:this trailing_closure
		)
	}

	// This is a convenience method and does not exist natively.
	/**
	This allows multiple alerts on a single view, which `.alert()` doesn't.
	*/
	func alert2(
		_ title: String,
		message: String? = nil,
		isPresented: Binding<Bool>
	) -> some View {
		alert2(
			title,
			message: message,
			isPresented: isPresented,
			actions: {} // swiftlint:disable:this trailing_closure
		)
	}
}


extension View {
	// This exist as the new `item`-type alert APIs in iOS 15 are shit.
	// This is a convenience method and does not exist natively.
	/**
	This allows multiple alerts on a single view, which `.alert()` doesn't.
	*/
	func alert2<T>(
		title: (T) -> Text,
		presenting data: Binding<T?>,
		@ViewBuilder actions: (T) -> some View,
		@ViewBuilder message: (T) -> some View
	) -> some View {
		background(
			EmptyView()
				.alert(
					data.wrappedValue.map(title) ?? Text(""),
					isPresented: data.isPresent(),
					presenting: data.wrappedValue,
					actions: actions,
					message: message
				)
		)
	}

	// This is a convenience method and does not exist natively.
	/**
	This allows multiple alerts on a single view, which `.alert()` doesn't.
	*/
	func alert2<T>(
		title: (T) -> Text,
		message: ((T) -> String?)? = nil,
		presenting data: Binding<T?>,
		@ViewBuilder actions: (T) -> some View
	) -> some View {
		alert2(
			title: { title($0) },
			presenting: data,
			actions: actions,
			message: { // swiftlint:disable:this trailing_closure
				if let message = message?($0) {
					Text(message)
				}
			}
		)
	}

	// This is a convenience method and does not exist natively.
	/**
	This allows multiple alerts on a single view, which `.alert()` doesn't.
	*/
	func alert2<T>(
		title: (T) -> String,
		message: ((T) -> String?)? = nil,
		presenting data: Binding<T?>,
		@ViewBuilder actions: (T) -> some View
	) -> some View {
		alert2(
			title: { Text(title($0)) },
			message: message,
			presenting: data,
			actions: actions
		)
	}

	// This is a convenience method and does not exist natively.
	/**
	This allows multiple alerts on a single view, which `.alert()` doesn't.
	*/
	func alert2<T>(
		title: (T) -> Text,
		message: ((T) -> String?)? = nil,
		presenting data: Binding<T?>
	) -> some View {
		alert2(
			title: title,
			message: message,
			presenting: data,
			actions: { _ in } // swiftlint:disable:this trailing_closure
		)
	}

	// This is a convenience method and does not exist natively.
	/**
	This allows multiple alerts on a single view, which `.alert()` doesn't.
	*/
	func alert2<T>(
		title: (T) -> String,
		message: ((T) -> String?)? = nil,
		presenting data: Binding<T?>
	) -> some View {
		alert2(
			title: { Text(title($0)) },
			message: message,
			presenting: data
		)
	}
}


// Multiple `.confirmationDialog` are broken in iOS 15.0
extension View {
	/**
	This allows multiple confirmation dialogs on a single view, which `.confirmationDialog()` doesn't.
	*/
	func confirmationDialog2(
		_ title: Text,
		isPresented: Binding<Bool>,
		titleVisibility: Visibility = .automatic,
		@ViewBuilder actions: () -> some View,
		@ViewBuilder message: () -> some View
	) -> some View {
		background(
			EmptyView()
				.confirmationDialog(
					title,
					isPresented: isPresented,
					titleVisibility: titleVisibility,
					actions: actions,
					message: message
				)
		)
	}

	/**
	This allows multiple confirmation dialogs on a single view, which `.confirmationDialog()` doesn't.
	*/
	func confirmationDialog2(
		_ title: Text,
		message: String? = nil,
		isPresented: Binding<Bool>,
		titleVisibility: Visibility = .automatic,
		@ViewBuilder actions: () -> some View
	) -> some View {
		confirmationDialog2(
			title,
			isPresented: isPresented,
			titleVisibility: titleVisibility,
			actions: actions,
			message: { // swiftlint:disable:this trailing_closure
				if let message {
					Text(message)
				}
			}
		)
	}

	/**
	This allows multiple confirmation dialogs on a single view, which `.confirmationDialog()` doesn't.
	*/
	func confirmationDialog2(
		_ title: String,
		message: String? = nil,
		isPresented: Binding<Bool>,
		titleVisibility: Visibility = .automatic,
		@ViewBuilder actions: () -> some View
	) -> some View {
		confirmationDialog2(
			Text(title),
			message: message,
			isPresented: isPresented,
			titleVisibility: titleVisibility,
			actions: actions
		)
	}
}


// This exist as the new `item`-type alert APIs in iOS 15 are shit.
extension View {
	// This is a convenience method and does not exist natively.
	/**
	This allows multiple confirmation dialogs on a single view, which `.confirmationDialog()` doesn't.
	*/
	func confirmationDialog2<T>(
		title: (T) -> Text,
		titleVisibility: Visibility = .automatic,
		presenting data: Binding<T?>,
		@ViewBuilder actions: (T) -> some View,
		@ViewBuilder message: (T) -> some View
	) -> some View {
		background(
			EmptyView()
				.confirmationDialog(
					data.wrappedValue.map(title) ?? Text(""),
					isPresented: data.isPresent(),
					titleVisibility: titleVisibility,
					presenting: data.wrappedValue,
					actions: actions,
					message: message
				)
		)
	}

	// This is a convenience method and does not exist natively.
	/**
	This allows multiple confirmation dialogs on a single view, which `.confirmationDialog()` doesn't.
	*/
	func confirmationDialog2<T>(
		title: (T) -> Text,
		message: ((T) -> String?)? = nil,
		titleVisibility: Visibility = .automatic,
		presenting data: Binding<T?>,
		@ViewBuilder actions: (T) -> some View
	) -> some View {
		confirmationDialog2(
			title: { title($0) },
			titleVisibility: titleVisibility,
			presenting: data,
			actions: actions,
			message: { // swiftlint:disable:this trailing_closure
				if let message = message?($0) {
					Text(message)
				}
			}
		)
	}

	// This is a convenience method and does not exist natively.
	/**
	This allows multiple confirmation dialogs on a single view, which `.confirmationDialog()` doesn't.
	*/
	func confirmationDialog2<T>(
		title: (T) -> String,
		message: ((T) -> String?)? = nil,
		titleVisibility: Visibility = .automatic,
		presenting data: Binding<T?>,
		@ViewBuilder actions: (T) -> some View
	) -> some View {
		confirmationDialog2(
			title: { Text(title($0)) },
			message: message,
			titleVisibility: titleVisibility,
			presenting: data,
			actions: actions
		)
	}
}


struct ImageView: NSViewRepresentable {
	typealias NSViewType = NSImageView

	let image: NSImage

	func makeNSView(context: Context) -> NSViewType {
		let nsView = NSImageView()
		nsView.wantsLayer = true
		nsView.translatesAutoresizingMaskIntoConstraints = false
		nsView.setContentHuggingPriority(.defaultHigh, for: .vertical)
		nsView.setContentHuggingPriority(.defaultHigh, for: .horizontal)
		return nsView
	}

	func updateNSView(_ nsView: NSViewType, context: Context) {
		nsView.image = image
	}

	func sizeThatFits(_ proposal: ProposedViewSize, nsView: NSImageView, context: Context) -> CGSize? {
		guard let size = proposal.toCGSize else {
			return nil
		}

		return image.size.aspectFitInside(size)
	}
}


extension ProposedViewSize {
	var toCGSize: CGSize? {
		guard
			let width,
			let height
		else {
			return nil
		}

		return .init(width: width, height: height)
	}
}


extension CGSize {
	/**
	Returns a new size that fits within a target size while maintaining the aspect ratio and ensuring it does not exceed the original size.

	- Parameter targetSize: The target size within which the original size should fit.
	- Returns: A new size fitting within `targetSize` and not exceeding the original size.

	Use-cases:
	- Scaling images without distortion.
	- Adapting a UI element size to fit within certain bounds without exceeding its original dimensions.
	*/
	func aspectFitInside(_ targetSize: Self) -> Self {
		let originalAspectRatio = width / height
		let targetAspectRatio = targetSize.width / targetSize.height


		var newSize = if targetAspectRatio > originalAspectRatio {
			CGSize(width: targetSize.height * originalAspectRatio, height: targetSize.height)
		} else {
			CGSize(width: targetSize.width, height: targetSize.width / originalAspectRatio)
		}

		// Ensure the size is not larger than the original.
		newSize.width = min(newSize.width, width)
		newSize.height = min(newSize.height, height)

		return newSize
	}
}


extension SetAlgebra {
	/**
	Insert the `value` if it doesn't exist, otherwise remove it.
	*/
	mutating func toggleExistence(_ value: Element) {
		if contains(value) {
			remove(value)
		} else {
			insert(value)
		}
	}

	/**
	Insert the `value` if `shouldExist` is true, otherwise remove it.
	*/
	mutating func toggleExistence(_ value: Element, shouldExist: Bool) {
		if shouldExist {
			insert(value)
		} else {
			remove(value)
		}
	}
}


private struct WindowAccessor: NSViewRepresentable {
	private final class WindowAccessorView: NSView {
		@Binding var windowBinding: NSWindow?

		init(binding: Binding<NSWindow?>) {
			self._windowBinding = binding
			super.init(frame: .zero)
		}

		override func viewWillMove(toWindow newWindow: NSWindow?) {
			super.viewWillMove(toWindow: newWindow)

			guard let newWindow else {
				return
			}

			windowBinding = newWindow
		}

		override func viewDidMoveToWindow() {
			super.viewDidMoveToWindow()
			windowBinding = window
		}

		@available(*, unavailable)
		required init?(coder: NSCoder) {
			fatalError("") // swiftlint:disable:this fatal_error_message
		}
	}

	@Binding var window: NSWindow?

	init(_ window: Binding<NSWindow?>) {
		self._window = window
	}

	func makeNSView(context: Context) -> NSView {
		WindowAccessorView(binding: $window)
	}

	func updateNSView(_ nsView: NSView, context: Context) {}
}

extension View {
	/**
	Bind the native backing-window of a SwiftUI window to a property.
	*/
	func bindHostingWindow(_ window: Binding<NSWindow?>) -> some View {
		background(WindowAccessor(window))
	}
}

private struct WindowViewModifier: ViewModifier {
	@State private var window: NSWindow?

	let onWindow: (NSWindow?) -> Void

	func body(content: Content) -> some View {
		// We're intentionally not using `.onChange` as we need it to execute for every SwiftUI change as the window properties can be changed at any time by SwiftUI.
		onWindow(window)

		return content
			.bindHostingWindow($window)
	}
}

extension View {
	/**
	Access the native backing-window of a SwiftUI window.
	*/
	func accessHostingWindow(_ onWindow: @escaping (NSWindow?) -> Void) -> some View {
		modifier(WindowViewModifier(onWindow: onWindow))
	}

	/**
	Set the window tabbing mode of a SwiftUI window.
	*/
	func windowTabbingMode(_ tabbingMode: NSWindow.TabbingMode) -> some View {
		accessHostingWindow {
			$0?.tabbingMode = tabbingMode
		}
	}

	/**
	Set whether the SwiftUI window should be resizable.

	Setting this to false disables the green zoom button on the window.
	*/
	func windowIsResizable(_ isResizable: Bool = true) -> some View {
		accessHostingWindow {
			$0?.styleMask.toggleExistence(.resizable, shouldExist: isResizable)
		}
	}

	/**
	Set whether the SwiftUI window should be restorable.
	*/
	func windowIsRestorable(_ isRestorable: Bool = true) -> some View {
		accessHostingWindow {
			$0?.isRestorable = isRestorable
		}
	}

	/**
	Make a SwiftUI window draggable by clicking and dragging anywhere in the window.
	*/
	func windowIsMovableByWindowBackground(_ isMovableByWindowBackground: Bool = true) -> some View {
		accessHostingWindow {
			$0?.isMovableByWindowBackground = isMovableByWindowBackground
		}
	}

	/**
	Set whether to show the title bar appears transparent.
	*/
	func windowTitlebarAppearsTransparent(_ isActive: Bool = true) -> some View {
		accessHostingWindow { window in
			window?.titlebarAppearsTransparent = isActive
		}
	}

	/**
	Set the collection behavior of a SwiftUI window.
	*/
	func windowCollectionBehavior(_ collectionBehavior: NSWindow.CollectionBehavior) -> some View {
		accessHostingWindow { window in
			window?.collectionBehavior = collectionBehavior

			// This is needed on windows with `.windowResizability(.contentSize)`. (macOS 13.4)
			// If it's not set, the window will not show in fullscreen mode for some reason.
			DispatchQueue.main.async {
				window?.collectionBehavior = collectionBehavior
			}
		}
	}

	func windowIsVibrant() -> some View {
		accessHostingWindow {
			$0?.makeVibrant()
		}
	}
}


extension NSColor {
	convenience init(light: NSColor, dark: NSColor?) {
		self.init(name: nil) { $0.isDarkMode ? (dark ?? light) : light }
	}
}

extension Color {
	init(dynamicProvider: @escaping (Bool) -> Self) {
		self.init(
			NSColor(name: nil) {
				NSColor(dynamicProvider($0.isDarkMode))
			}
		)
	}
}


extension Color {
	init(light: Self, dark: Self?) {
		self.init { $0 ? (dark ?? light) : light }
	}
}


extension NSAppearance {
	var isDarkMode: Bool { bestMatch(from: [.darkAqua, .aqua]) == .darkAqua }
}


extension FloatingPointFormatStyle.Percent {
	/**
	Do not show fraction.
	*/
	var noFraction: Self { precision(.fractionLength(0)) }
}


private struct EqualWidthWithBindingPreferenceKey: PreferenceKey {
	static let defaultValue = 0.0

	static func reduce(value: inout Double, nextValue: () -> Double) {
		value = nextValue()
	}
}

private struct EqualWidthWithBinding: ViewModifier {
	@Binding var width: Double?
	let alignment: Alignment

	func body(content: Content) -> some View {
		content
			.frame(width: width?.nilIfZero?.toCGFloat, alignment: alignment)
			.background {
				GeometryReader {
					Color.clear
						.preference(
							key: EqualWidthWithBindingPreferenceKey.self,
							value: $0.size.width
						)
				}
			}
			.onPreferenceChange(EqualWidthWithBindingPreferenceKey.self) {
				width = max(width ?? 0, $0)
			}
	}
}

extension View {
	func equalWidthWithBinding(
		_ width: Binding<Double?>,
		alignment: Alignment = .center
	) -> some View {
		modifier(EqualWidthWithBinding(width: width, alignment: alignment))
	}
}


extension PrimitiveButtonStyle where Self == WidthButtonStyle {
	/**
	Make button have equal width.
	*/
	static func equalWidth(
		_ width: Binding<Double?>,
		minimumWidth: Double? = nil
	) -> Self {
		.init(
			width: width,
			minimumWidth: minimumWidth
		)
	}
}

struct WidthButtonStyle: PrimitiveButtonStyle {
	@Binding var width: Double?
	var minimumWidth: Double?

	func makeBody(configuration: Configuration) -> some View {
		Button(role: configuration.role) {
			configuration.trigger()
		} label: {
			configuration.label
				.frame(minWidth: minimumWidth?.toCGFloat)
				.equalWidthWithBinding($width)
		}
	}
}


extension StringProtocol {
	@inlinable
	var isWhitespace: Bool {
		allSatisfy(\.isWhitespace)
	}

	@inlinable
	var isEmptyOrWhitespace: Bool { isEmpty || isWhitespace }
}


extension Collection {
	/**
	Works on strings too, since they're just collections.
	*/
	@inlinable
	var nilIfEmpty: Self? { isEmpty ? nil : self }
}

extension StringProtocol {
	@inlinable
	var nilIfEmptyOrWhitespace: Self? { isEmptyOrWhitespace ? nil : self }
}

extension AdditiveArithmetic {
	/**
	Returns `nil` if the value is `0`.
	*/
	@inlinable
	var nilIfZero: Self? { self == .zero ? nil : self }
}

extension CGSize {
	/**
	Returns `nil` if the value is `0`.
	*/
	@inlinable
	var nilIfZero: Self? { self == .zero ? nil : self }
}

extension CGRect {
	/**
	Returns `nil` if the value is `0`.
	*/
	@inlinable
	var nilIfZero: Self? { self == .zero ? nil : self }
}


struct CopyButton: View {
	@State private var isShowingSuccess = false
	private let action: () -> Void

	init(_ action: @escaping () -> Void) {
		self.action = action
	}

	var body: some View {
		Button {
			isShowingSuccess = true

			Task {
				try? await Task.sleep(for: .seconds(1))
				isShowingSuccess = false
			}

			action()
		} label: {
			Label("Copy", systemImage: "doc.on.doc")
				.opacity(isShowingSuccess ? 0 : 1)
				.overlay {
					if isShowingSuccess {
						Image(systemName: "checkmark")
							.bold()
					}
				}
		}
			.disabled(isShowingSuccess)
			.animation(.easeInOut(duration: 0.3), value: isShowingSuccess)
	}
}


extension IntentFile {
	/**
	Write the data to a unique temporary path and return the `URL`.
	*/
	func writeToUniqueTemporaryFile() throws -> URL {
		try data.writeToUniqueTemporaryFile(
			filename: filename,
			contentType: type ?? .data
		)
	}
}


extension Data {
	/**
	Create an `IntentFile` from the data.
	*/
	func toIntentFile(
		contentType: UTType,
		filename: String? = nil
	) -> IntentFile {
		.init(
			data: self,
			filename: filename ?? "file",
			type: contentType
		)
	}
}


extension Data {
	/**
	Write the data to a unique temporary path and return the `URL`.

	By default, the file has no file extension.
	*/
	func writeToUniqueTemporaryFile(
		filename: String? = nil,
		contentType: UTType = .data
	) throws -> URL {
		let destinationUrl = try URL.uniqueTemporaryDirectory()
			.appendingPathComponent(filename ?? "file", conformingTo: contentType)

		try write(to: destinationUrl)

		return destinationUrl
	}
}


extension URL {
	/**
	Creates a unique temporary directory and returns the URL.

	The URL is unique for each call.

	The system ensures the directory is not cleaned up until after the app quits.
	*/
	static func uniqueTemporaryDirectory(
		appropriateFor: Self? = nil
	) throws -> Self {
		try FileManager.default.url(
			for: .itemReplacementDirectory,
			in: .userDomainMask,
			appropriateFor: appropriateFor ?? URL.temporaryDirectory,
			create: true
		)
	}

	/**
	Copy the file at the current URL to a unique temporary directory and return the new URL.
	*/
	func copyToUniqueTemporaryDirectory(filename: String? = nil) throws -> Self {
		let destinationUrl = try Self.uniqueTemporaryDirectory(appropriateFor: self)
			.appendingPathComponent(filename ?? lastPathComponent, isDirectory: false)

		try FileManager.default.copyItem(at: self, to: destinationUrl)

		return destinationUrl
	}
}


extension View {
	@ViewBuilder
	func `if`(
		_ condition: @autoclosure () -> Bool,
		modify: (Self) -> some View
	) -> some View {
		if condition() {
			modify(self)
		} else {
			self
		}
	}

	func `if`(
		_ condition: @autoclosure () -> Bool,
		modify: (Self) -> Self
	) -> Self {
		condition() ? modify(self) : self
	}
}


extension View {
	@ViewBuilder
	func `if`(
		_ condition: @autoclosure () -> Bool,
		if modifyIf: (Self) -> some View,
		else modifyElse: (Self) -> some View
	) -> some View {
		if condition() {
			modifyIf(self)
		} else {
			modifyElse(self)
		}
	}

	func `if`(
		_ condition: @autoclosure () -> Bool,
		if modifyIf: (Self) -> Self,
		else modifyElse: (Self) -> Self
	) -> Self {
		condition() ? modifyIf(self) : modifyElse(self)
	}
}


extension ProgressViewStyleConfiguration {
	var isFinished: Bool {
		(fractionCompleted ?? 0) >= 1
	}
}


struct CircularProgressViewStyle: ProgressViewStyle {
	private struct CheckmarkShape: Shape {
		func path(in rect: CGRect) -> Path {
			Path {
				$0.move(to: CGPoint(x: rect.width * 0.3, y: rect.height * 0.52))
				$0.addLine(to: CGPoint(x: rect.width * 0.48, y: rect.height * 0.68))
				$0.addLine(to: CGPoint(x: rect.width * 0.7, y: rect.height * 0.34))
			}
		}
	}

	private let fill: AnyShapeStyle
	private let lineWidth: Double
	private let text: String?

	init(
		fill: (some ShapeStyle)? = nil,
		lineWidth: Double? = nil,
		text: String? = nil
	) {
		self.fill = fill.flatMap(AnyShapeStyle.init) ?? AnyShapeStyle(LinearGradient(gradient: .init(colors: [.purple, .blue]), startPoint: .top, endPoint: .bottom))
		self.lineWidth = lineWidth ?? 12
		self.text = text
	}

	func makeBody(configuration: Configuration) -> some View {
		let progress = configuration.fractionCompleted ?? 0
		ZStack {
			// Background
			Circle()
				.stroke(lineWidth: lineWidth)
				.opacity(0.3)
				.foregroundStyle(.secondary)
				.visualEffectsViewVibrancy(0.5)
			// Progress
			Circle()
				.trim(from: 0, to: progress)
				.stroke(fill, style: .init(lineWidth: lineWidth, lineCap: .round, lineJoin: .round))
				.rotationEffect(.init(degrees: 270))
				.saturation((progress * 2).clamped(to: 0.5...1.2))
				.animation(.easeInOut, value: progress)
			if !configuration.isFinished {
				if let text {
					Text(text)
						.fontDesign(.rounded)
						.minimumScaleFactor(0.4)
						.foregroundStyle(.secondary)
				} else {
					Text(progress.formatted(.percent.precision(.fractionLength(0))))
						.font(.system(size: 30, weight: .bold, design: .rounded))
						.monospacedDigit()
				}
			}
			CheckmarkShape()
				.stroke(style: .init(lineWidth: lineWidth / 1.5, lineCap: .round, lineJoin: .round))
				.scaleEffect(configuration.isFinished ? 1 : 0.4)
				.animation(.spring(response: 0.55, dampingFraction: 0.35).speed(1.3), value: configuration.isFinished)
				.opacity(configuration.isFinished ? 1 : 0)
				.animation(.easeInOut, value: configuration.isFinished)
				.scaledToFit()
		}
	}
}

extension ProgressViewStyle where Self == CircularProgressViewStyle {
	static func ssCircular(
		fill: (some ShapeStyle)? = nil,
		lineWidth: Double? = nil,
		text: String? = nil
	) -> Self {
		.init(
			fill: fill,
			lineWidth: lineWidth,
			text: text
		)
	}
}


extension View {
	/**
	Add a keyboard shortcut to a view, not a button.
	*/
	func onKeyboardShortcut(
		_ shortcut: KeyboardShortcut?,
		perform action: @escaping () -> Void
	) -> some View {
		overlay {
			Button("", action: action)
				.labelsHidden()
				.opacity(0)
				.frame(width: 0, height: 0)
				.keyboardShortcut(shortcut)
				.accessibilityHidden(true)
		}
	}

	/**
	Add a keyboard shortcut to a view, not a button.
	*/
	func onKeyboardShortcut(
		_ key: KeyEquivalent,
		modifiers: SwiftUI.EventModifiers = .command,
		isEnabled: Bool = true,
		perform action: @escaping () -> Void
	) -> some View {
		onKeyboardShortcut(isEnabled ? .init(key, modifiers: modifiers) : nil, perform: action)
	}
}


extension Device {
	static var isReduceMotionEnabled: Bool {
		#if os(macOS)
		NSWorkspace.shared.accessibilityDisplayShouldReduceMotion
		#else
		UIAccessibility.isReduceMotionEnabled
		#endif
	}
}


func withAnimationIf<Result>(
	_ condition: Bool,
	animation: Animation? = .default,
	_ body: () throws -> Result
) rethrows -> Result {
	condition
		? try withAnimation(animation, body)
		: try body()
}

func withAnimationWhenNotReduced<Result>(
	_ animation: Animation? = .default,
	_ body: () throws -> Result
) rethrows -> Result {
	try withAnimationIf(
		!Device.isReduceMotionEnabled,
		animation: animation,
		body
	)
}


struct AnyDropDelegate: DropDelegate {
	var isTargeted: Binding<Bool>?
	var onValidate: ((DropInfo) -> Bool)?
	let onPerform: (DropInfo) -> Bool
	var onEntered: ((DropInfo) -> Void)?
	var onExited: ((DropInfo) -> Void)?
	var onUpdated: ((DropInfo) -> DropProposal?)?

	func performDrop(info: DropInfo) -> Bool {
		onPerform(info)
	}

	func validateDrop(info: DropInfo) -> Bool {
		onValidate?(info) ?? true
	}

	func dropEntered(info: DropInfo) {
		isTargeted?.wrappedValue = true
		onEntered?(info)
	}

	func dropExited(info: DropInfo) {
		isTargeted?.wrappedValue = false
		onExited?(info)
	}

	func dropUpdated(info: DropInfo) -> DropProposal? {
		onUpdated?(info)
	}
}


extension DropInfo {
	/**
	This is useful as `DropInfo` usually on has `NSItemProvider` items and they have to be fetched async, while the validation has to happen synchronously.
	*/
	func fileURLsConforming(to contentTypes: [UTType]) -> [URL] {
		NSPasteboard(name: .drag).fileURLs(contentTypes: contentTypes)
	}

	/**
	Indicates whether at least one file URL conforms to at least one of the specified uniform type identifiers.
	*/
	func hasFileURLsConforming(to contentTypes: [UTType]) -> Bool {
		!fileURLsConforming(to: contentTypes).isEmpty
	}
}


extension CGSize {
	var toInt: (width: Int, height: Int) {
		(Int(width), Int(height))
	}

	var videoSizeDescription: String {
		"\(Int(width))x\(Int(height))"
	}
}


extension ClosedRange<Double> {
	var toInt: ClosedRange<Int> {
		Int(lowerBound)...Int(upperBound)
	}
}

extension Range<Double> {
	var toInt: Range<Int> {
		Int(lowerBound)..<Int(upperBound)
	}
}


extension AVPlayerView {
	/**
	Activates trim mode without waiting for trimming to finish.
	*/
	func activateTrimming() async throws { // TODO: `throws(CancellationError)` when `checkCancellation` has typed throws.
		_ = await updates(for: \.canBeginTrimming).first(where: \.self)

		try Task.checkCancellation()

		Task {
			/**
			 In about 20% of my debug sessions, `beginTrimming` will crash because canBeginTrimming is false, so I added this check. I've seen multiple cases where this guard catches into the else statement and the trimming controls work just fine: in each and every case where canBeginTrimming was false, this function gets called again with a value of true.
			 */
			guard canBeginTrimming else {
				return
			}

			await beginTrimming()
		}

		await Task.yield()
	}
}


extension NSObjectProtocol where Self: NSObject {
	func updates<Value>(
		for keyPath: KeyPath<Self, Value>,
		options: NSKeyValueObservingOptions = [.initial, .new]
	) -> some AsyncSequence<Value, Never> {
		publisher(for: keyPath, options: options).toAsyncSequence
	}
}


protocol ReflectiveEquatable: Equatable {}

extension ReflectiveEquatable {
	var reflectedValue: String { String(reflecting: self) }

	static func == (lhs: Self, rhs: Self) -> Bool {
		lhs.reflectedValue == rhs.reflectedValue
	}
}

protocol ReflectiveHashable: Hashable, ReflectiveEquatable {}

extension ReflectiveHashable {
	func hash(into hasher: inout Hasher) {
		hasher.combine(reflectedValue)
	}
}


extension CGSize {
	/**
	Calculates a new size that maintains the aspect ratio, based on given width or height constraints.
	If only one dimension is provided, calculates the other dimension accordingly to preserve the aspect ratio.
	If both dimensions are provided, adjusts them to fit within the given dimensions while maintaining the aspect ratio.
	*/
	func aspectFittedSize(targetWidth: Double?, targetHeight: Double?) -> Self {
		let originalAspectRatio = width / height

		switch (targetWidth, targetHeight) {
		case (let width?, nil):
			return CGSize(
				width: width,
				height: width / originalAspectRatio
			)
		case (nil, let height?):
			return CGSize(
				width: height * originalAspectRatio,
				height: height
			)
		case (let width?, let height?):
			let targetAspectRatio = width / height

			if originalAspectRatio > targetAspectRatio {
				return CGSize(
					width: width,
					height: width / originalAspectRatio
				)
			}

			return CGSize(
				width: height * originalAspectRatio,
				height: height
			)
		default:
			return self
		}
	}

	func aspectFittedSize(targetWidthHeight: Double) -> Self {
		aspectFittedSize(
			targetWidth: targetWidthHeight,
			targetHeight: targetWidthHeight
		)
	}

	func aspectFittedSize(targetWidth: Int?, targetHeight: Int?) -> Self {
		aspectFittedSize(
			targetWidth: targetWidth.flatMap { Double($0) },
			targetHeight: targetHeight.flatMap { Double($0) }
		)
	}
}


@dynamicMemberLookup
struct Tuple3<A, B, C> {
	let (first, second, third): (A, B, C)

	init(_ first: A, _ second: B, _ third: C) {
		(self.first, self.second, self.third) = (first, second, third)
	}

	subscript<T>(dynamicMember keyPath: KeyPath<(A, B, C), T>) -> T {
		(first, second, third)[keyPath: keyPath]
	}
}

extension Tuple3: Equatable where A: Equatable, B: Equatable, C: Equatable {}
extension Tuple3: Hashable where A: Hashable, B: Hashable, C: Hashable {}
extension Tuple3: Encodable where A: Encodable, B: Encodable, C: Encodable {}
extension Tuple3: Decodable where A: Decodable, B: Decodable, C: Decodable {}
extension Tuple3: Sendable where A: Sendable, B: Sendable, C: Sendable {}


@propertyWrapper
struct ViewStorage<Value>: DynamicProperty {
	private final class ValueBox {
		var value: Value

		init(_ value: Value) {
			self.value = value
		}
	}

	@State private var valueBox: ValueBox

	var wrappedValue: Value {
		get { valueBox.value }
		nonmutating set {
			valueBox.value = newValue
		}
	}

	var projectedValue: Binding<Value> {
		.init(
			get: { wrappedValue },
			set: {
				wrappedValue = $0
			}
		)
	}

	init(wrappedValue value: @autoclosure @escaping () -> Value) {
		self._valueBox = .init(wrappedValue: ValueBox(value()))
	}
}


extension SSApp {
	final class Activity {
		private let activity: NSObjectProtocol

		init(
			_ options: ProcessInfo.ActivityOptions = [],
			reason: String
		) {
			self.activity = ProcessInfo.processInfo.beginActivity(options: options, reason: reason)
		}

		deinit {
			ProcessInfo.processInfo.endActivity(activity)
		}
	}

	static func beginActivity(
		_ options: ProcessInfo.ActivityOptions = [],
		reason: String
	) -> Activity {
		.init(options, reason: reason)
	}
}

extension View {
	func activity(
		_ isActive: Bool = true,
		options: ProcessInfo.ActivityOptions = [],
		reason: String
	) -> some View {
		modifier(
			AppActivityModifier(
				isActive: isActive,
				options: options,
				reason: reason
			)
		)
	}
}

private struct AppActivityModifier: ViewModifier {
	@ViewStorage private var activity: SSApp.Activity?

	let isActive: Bool
	let options: ProcessInfo.ActivityOptions
	let reason: String

	func body(content: Content) -> some View {
		content
			.task(id: Tuple3(isActive, options, reason)) { // TODO: Use a tuple here when it can be equatable.
				activity = isActive ? SSApp.beginActivity(options, reason: reason) : nil
			}
	}
}

<<<<<<< HEAD
protocol ObservableBinding {}

extension ObservableBinding {
	func binding<T>(for keyPath: ReferenceWritableKeyPath<Self, T>) -> Binding<T> {
		Binding(
			get: { self[keyPath: keyPath] },
			set: { self[keyPath: keyPath] = $0 }
		)
	}
=======

func greatestCommonDivisor<T: BinaryInteger>(_ a: T, _ b: T) -> T {
	let result = a % b
	return result == 0 ? b : greatestCommonDivisor(b, result)
}


extension View {
	func staticPopover(
		isPresented: Binding<Bool>,
		@ViewBuilder content: @escaping () -> some View
	) -> some View {
		modifier(
			StaticPopover(
				isPresented: isPresented,
				popoverContent: content
			)
		)
	}
}

/**
Use the size of the select box when it is opened, so the popover doesn't move as the select box changes shape.
*/
struct StaticPopover<PopoverContent: View>: ViewModifier {
	@State private var size: CGSize?
	@State private var visibleSize: CGSize?

	@Binding var isPresented: Bool
	let popoverContent: () -> PopoverContent

	func body(content: Content) -> some View {
		ZStack(alignment: .trailing) {
			content
				.readSize(into: $size)
				.onChange(of: isPresented) {
					visibleSize = size
				}
			if isPresented {
				Color.clear
					.fillFrame()
					.frame(width: visibleSize?.width, height: visibleSize?.height)
					.popover2(isPresented: $isPresented, arrowEdge: .bottom) {
						popoverContent()
					}
			}
		}
	}
}


extension View {
	func readSize(_ onChange: @escaping (CGSize) -> Void) -> some View {
		onGeometryChange(for: CGSize.self) { proxy in
			proxy.size
		} action: {
			onChange($0)
		}
	}

	func readSize(into binding: Binding<CGSize?>) -> some View {
		readSize {
			binding.wrappedValue = $0
		}
	}
>>>>>>> d4ca597a
}<|MERGE_RESOLUTION|>--- conflicted
+++ resolved
@@ -5623,17 +5623,6 @@
 	}
 }
 
-<<<<<<< HEAD
-protocol ObservableBinding {}
-
-extension ObservableBinding {
-	func binding<T>(for keyPath: ReferenceWritableKeyPath<Self, T>) -> Binding<T> {
-		Binding(
-			get: { self[keyPath: keyPath] },
-			set: { self[keyPath: keyPath] = $0 }
-		)
-	}
-=======
 
 func greatestCommonDivisor<T: BinaryInteger>(_ a: T, _ b: T) -> T {
 	let result = a % b
@@ -5699,5 +5688,4 @@
 			binding.wrappedValue = $0
 		}
 	}
->>>>>>> d4ca597a
 }