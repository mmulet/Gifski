--- conflicted
+++ resolved
@@ -29,20 +29,17 @@
 				.disabled(appState.isConverting)
 			}
 			CommandGroup(replacing: .textEditing) {
-<<<<<<< HEAD
-				Toggle(isOn: appState.binding(for: \.shouldShowPreview))
-				{
-					Text("Preview")
-				}
-				.keyboardShortcut("p", modifiers: [.command, .shift])
-				.disabled(!appState.isOnEditScreen)
-				.help("Preview is only available when editing a video")
-=======
+				@Bindable var appState = appState
+				Toggle("Preview", isOn: $appState.shouldShowPreview)
+					.keyboardShortcut("p", modifiers: [.command, .shift])
+					.disabled(!appState.isOnEditScreen)
+					.help("Preview is only available when editing a video")
+			}
+			CommandGroup(replacing: .textEditing) {
 				@Bindable var appState = appState
 				Toggle("Crop", isOn: $appState.isCropActive)
 					.keyboardShortcut("c", modifiers: [.command, .shift])
 					.disabled(!appState.isOnEditScreen)
->>>>>>> d4ca597a
 			}
 			CommandGroup(replacing: .help) {
 				Link("Website", destination: "https://sindresorhus.com/Gifski")
