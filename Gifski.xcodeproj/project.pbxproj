// !$*UTF8*$!
{
	archiveVersion = 1;
	classes = {
	};
	objectVersion = 77;
	objects = {

/* Begin PBXBuildFile section */
		0CB0E7092DB737B900E012C1 /* PreviewVideoCompositor.swift in Sources */ = {isa = PBXBuildFile; fileRef = 0CB0E7082DB737B900E012C1 /* PreviewVideoCompositor.swift */; };
		0CB0E7112DB803BB00E012C1 /* compositePreview.metal in Sources */ = {isa = PBXBuildFile; fileRef = 0CB0E7102DB803BB00E012C1 /* compositePreview.metal */; };
		0CB0E7152DB839D600E012C1 /* createAVAssetFromGIF.swift in Sources */ = {isa = PBXBuildFile; fileRef = 0CB0E7142DB839D600E012C1 /* createAVAssetFromGIF.swift */; };
		0CB0E7262DB8833B00E012C1 /* PreviewRenderer.swift in Sources */ = {isa = PBXBuildFile; fileRef = 0CB0E7252DB8833B00E012C1 /* PreviewRenderer.swift */; };
		0CB0E7292DB971D800E012C1 /* createFullPreviewStream.swift in Sources */ = {isa = PBXBuildFile; fileRef = 0CB0E7282DB971D800E012C1 /* createFullPreviewStream.swift */; };
		0CB0E72B2DB9784300E012C1 /* PreviewableComposition.swift in Sources */ = {isa = PBXBuildFile; fileRef = 0CB0E72A2DB9784300E012C1 /* PreviewableComposition.swift */; };
		0CB0E72D2DB97D5400E012C1 /* SettingsForFullPreview.swift in Sources */ = {isa = PBXBuildFile; fileRef = 0CB0E72C2DB97D5400E012C1 /* SettingsForFullPreview.swift */; };
		0CB0E7312DBA963400E012C1 /* LockedCVPixelBuffer.swift in Sources */ = {isa = PBXBuildFile; fileRef = 0CB0E7302DBA963400E012C1 /* LockedCVPixelBuffer.swift */; };
		0CB0E7412DBB4ABF00E012C1 /* FullPreviewGenerationEvent.swift in Sources */ = {isa = PBXBuildFile; fileRef = 0CB0E7402DBB4ABF00E012C1 /* FullPreviewGenerationEvent.swift */; };
		0CB0E74C2DBBED1700E012C1 /* PreBakedFrames.swift in Sources */ = {isa = PBXBuildFile; fileRef = 0CB0E74B2DBBED1700E012C1 /* PreBakedFrames.swift */; };
		0E7925202329BDBE00058B94 /* ShareController.swift in Sources */ = {isa = PBXBuildFile; fileRef = 0E79251F2329BDBE00058B94 /* ShareController.swift */; };
		0E7925282329BDBE00058B94 /* Share Extension.appex in Embed Foundation Extensions */ = {isa = PBXBuildFile; fileRef = 0E79251B2329BDBE00058B94 /* Share Extension.appex */; settings = {ATTRIBUTES = (RemoveHeadersOnCopy, ); }; };
		8588EB0D22A424B800030A59 /* ResizableDimensions.swift in Sources */ = {isa = PBXBuildFile; fileRef = 8588EB0C22A424B800030A59 /* ResizableDimensions.swift */; };
		85A5C44822CA41B500CAA94D /* VideoValidator.swift in Sources */ = {isa = PBXBuildFile; fileRef = 85A5C44722CA41B500CAA94D /* VideoValidator.swift */; };
		C2040B8920435871004EE259 /* GifskiWrapper.swift in Sources */ = {isa = PBXBuildFile; fileRef = C2040B8820435871004EE259 /* GifskiWrapper.swift */; };
		E30C8EEF29387E7A002E053F /* Gifski.swift in Sources */ = {isa = PBXBuildFile; fileRef = E30C8EEE29387E7A002E053F /* Gifski.swift */; };
		E31054142DCBEBA1008B7E7F /* libgifski_static.a in Frameworks */ = {isa = PBXBuildFile; fileRef = E310540F2DCBEB4A008B7E7F /* libgifski_static.a */; };
		E31A4F3124AD36870097B1A5 /* InternetAccessPolicy.json in Resources */ = {isa = PBXBuildFile; fileRef = E31A4F2C24AD36870097B1A5 /* InternetAccessPolicy.json */; };
		E3339E932395766800303839 /* Defaults in Frameworks */ = {isa = PBXBuildFile; productRef = E3339E922395766800303839 /* Defaults */; };
		E3339E9D2395789500303839 /* DockProgress in Frameworks */ = {isa = PBXBuildFile; productRef = E3339E9C2395789500303839 /* DockProgress */; };
		E33552EF2ACAC3190023AAE9 /* MainScreen.swift in Sources */ = {isa = PBXBuildFile; fileRef = E33552EE2ACAC3190023AAE9 /* MainScreen.swift */; };
		E33552F12ACAC3280023AAE9 /* AppState.swift in Sources */ = {isa = PBXBuildFile; fileRef = E33552F02ACAC3280023AAE9 /* AppState.swift */; };
		E33552F32ACAC5D80023AAE9 /* StartScreen.swift in Sources */ = {isa = PBXBuildFile; fileRef = E33552F22ACAC5D80023AAE9 /* StartScreen.swift */; };
		E339F011203820ED003B78FB /* GIFGenerator.swift in Sources */ = {isa = PBXBuildFile; fileRef = E339F010203820ED003B78FB /* GIFGenerator.swift */; };
		E36BD7A52B9E2C2400B8D86C /* ExtendedAttributes in Frameworks */ = {isa = PBXBuildFile; productRef = E36BD7A42B9E2C2400B8D86C /* ExtendedAttributes */; };
		E37F68E02ACAD9D1007F1A7F /* CompletedScreen.swift in Sources */ = {isa = PBXBuildFile; fileRef = E37F68DF2ACAD9D1007F1A7F /* CompletedScreen.swift */; };
		E37F68E22ACAD9F1007F1A7F /* ConversionScreen.swift in Sources */ = {isa = PBXBuildFile; fileRef = E37F68E12ACAD9F1007F1A7F /* ConversionScreen.swift */; };
		E37F68E42ACADA40007F1A7F /* EditScreen.swift in Sources */ = {isa = PBXBuildFile; fileRef = E37F68E32ACADA40007F1A7F /* EditScreen.swift */; };
		E3908B7426754568000723A7 /* EstimatedFileSize.swift in Sources */ = {isa = PBXBuildFile; fileRef = E3908B7326754568000723A7 /* EstimatedFileSize.swift */; };
		E3961F802AC9F2A700708EB7 /* Intents.swift in Sources */ = {isa = PBXBuildFile; fileRef = E3961F7F2AC9F2A700708EB7 /* Intents.swift */; };
		E3998CF22ACD7148009F8117 /* Sentry in Frameworks */ = {isa = PBXBuildFile; productRef = E3998CF12ACD7148009F8117 /* Sentry */; };
		E3A6BD112245345C00F62256 /* Constants.swift in Sources */ = {isa = PBXBuildFile; fileRef = E3A6BD102245345C00F62256 /* Constants.swift */; };
		E3AE62871E5CD2F300035A2F /* App.swift in Sources */ = {isa = PBXBuildFile; fileRef = E3AE62861E5CD2F300035A2F /* App.swift */; };
		E3AE62891E5CD2F300035A2F /* Assets.xcassets in Resources */ = {isa = PBXBuildFile; fileRef = E3AE62881E5CD2F300035A2F /* Assets.xcassets */; };
		E3C3DB4F203F154300CB8BB9 /* Credits.rtf in Resources */ = {isa = PBXBuildFile; fileRef = E3C3DB4E203F154300CB8BB9 /* Credits.rtf */; };
		E3D08F6E1E5D7BFD00F465DF /* Utilities.swift in Sources */ = {isa = PBXBuildFile; fileRef = E3D08F6D1E5D7BFD00F465DF /* Utilities.swift */; };
		E3E9A7D6256EBE0800E2B9FD /* Utilities.swift in Sources */ = {isa = PBXBuildFile; fileRef = E3E9A7D5256EBE0800E2B9FD /* Utilities.swift */; };
		E3FC365C2377FA0000CF7C59 /* Shared.swift in Sources */ = {isa = PBXBuildFile; fileRef = E3FC365B2377FA0000CF7C59 /* Shared.swift */; };
		E3FC365E2377FA9F00CF7C59 /* Shared.swift in Sources */ = {isa = PBXBuildFile; fileRef = E3FC365B2377FA0000CF7C59 /* Shared.swift */; };
/* End PBXBuildFile section */

/* Begin PBXContainerItemProxy section */
		0E7925262329BDBE00058B94 /* PBXContainerItemProxy */ = {
			isa = PBXContainerItemProxy;
			containerPortal = E3AE627B1E5CD2F300035A2F /* Project object */;
			proxyType = 1;
			remoteGlobalIDString = 0E79251A2329BDBE00058B94;
			remoteInfo = ShareExtension;
		};
		5FF0DFFC278BA5E200A80F09 /* PBXContainerItemProxy */ = {
			isa = PBXContainerItemProxy;
			containerPortal = 5F6ABD7D278BA5A20040DDF0 /* gifski.xcodeproj */;
			proxyType = 1;
			remoteGlobalIDString = CA007E48158959EA34BF617B;
			remoteInfo = "gifski-staticlib";
		};
		E310540E2DCBEB4A008B7E7F /* PBXContainerItemProxy */ = {
			isa = PBXContainerItemProxy;
			containerPortal = 5F6ABD7D278BA5A20040DDF0 /* gifski.xcodeproj */;
			proxyType = 2;
			remoteGlobalIDString = CA007E4815895A689885C260;
			remoteInfo = "gifski.a (static library)";
		};
/* End PBXContainerItemProxy section */

/* Begin PBXCopyFilesBuildPhase section */
		0E7925292329BDBE00058B94 /* Embed Foundation Extensions */ = {
			isa = PBXCopyFilesBuildPhase;
			buildActionMask = 2147483647;
			dstPath = "";
			dstSubfolderSpec = 13;
			files = (
				0E7925282329BDBE00058B94 /* Share Extension.appex in Embed Foundation Extensions */,
			);
			name = "Embed Foundation Extensions";
			runOnlyForDeploymentPostprocessing = 0;
		};
/* End PBXCopyFilesBuildPhase section */

/* Begin PBXFileReference section */
		0CB0E7082DB737B900E012C1 /* PreviewVideoCompositor.swift */ = {isa = PBXFileReference; lastKnownFileType = sourcecode.swift; path = PreviewVideoCompositor.swift; sourceTree = "<group>"; };
		0CB0E7102DB803BB00E012C1 /* compositePreview.metal */ = {isa = PBXFileReference; lastKnownFileType = sourcecode.metal; path = compositePreview.metal; sourceTree = "<group>"; };
		0CB0E7142DB839D600E012C1 /* createAVAssetFromGIF.swift */ = {isa = PBXFileReference; lastKnownFileType = sourcecode.swift; path = createAVAssetFromGIF.swift; sourceTree = "<group>"; };
		0CB0E7252DB8833B00E012C1 /* PreviewRenderer.swift */ = {isa = PBXFileReference; lastKnownFileType = sourcecode.swift; path = PreviewRenderer.swift; sourceTree = "<group>"; };
		0CB0E7282DB971D800E012C1 /* createFullPreviewStream.swift */ = {isa = PBXFileReference; lastKnownFileType = sourcecode.swift; path = createFullPreviewStream.swift; sourceTree = "<group>"; };
		0CB0E72A2DB9784300E012C1 /* PreviewableComposition.swift */ = {isa = PBXFileReference; lastKnownFileType = sourcecode.swift; path = PreviewableComposition.swift; sourceTree = "<group>"; };
		0CB0E72C2DB97D5400E012C1 /* SettingsForFullPreview.swift */ = {isa = PBXFileReference; lastKnownFileType = sourcecode.swift; path = SettingsForFullPreview.swift; sourceTree = "<group>"; };
		0CB0E7302DBA963400E012C1 /* LockedCVPixelBuffer.swift */ = {isa = PBXFileReference; lastKnownFileType = sourcecode.swift; path = LockedCVPixelBuffer.swift; sourceTree = "<group>"; };
		0CB0E7402DBB4ABF00E012C1 /* FullPreviewGenerationEvent.swift */ = {isa = PBXFileReference; lastKnownFileType = sourcecode.swift; path = FullPreviewGenerationEvent.swift; sourceTree = "<group>"; };
		0CB0E74B2DBBED1700E012C1 /* PreBakedFrames.swift */ = {isa = PBXFileReference; lastKnownFileType = sourcecode.swift; path = PreBakedFrames.swift; sourceTree = "<group>"; };
		0E79251B2329BDBE00058B94 /* Share Extension.appex */ = {isa = PBXFileReference; explicitFileType = "wrapper.app-extension"; includeInIndex = 0; path = "Share Extension.appex"; sourceTree = BUILT_PRODUCTS_DIR; };
		0E79251F2329BDBE00058B94 /* ShareController.swift */ = {isa = PBXFileReference; fileEncoding = 4; lastKnownFileType = sourcecode.swift; lineEnding = 0; path = ShareController.swift; sourceTree = "<group>"; usesTabs = 1; };
		0E7925242329BDBE00058B94 /* Info.plist */ = {isa = PBXFileReference; lastKnownFileType = text.plist.xml; path = Info.plist; sourceTree = "<group>"; };
		0E7925252329BDBE00058B94 /* Share_Extension.entitlements */ = {isa = PBXFileReference; lastKnownFileType = text.plist.entitlements; path = Share_Extension.entitlements; sourceTree = "<group>"; };
		5F6ABD7D278BA5A20040DDF0 /* gifski.xcodeproj */ = {isa = PBXFileReference; lastKnownFileType = "wrapper.pb-project"; name = gifski.xcodeproj; path = "gifski-api/gifski.xcodeproj"; sourceTree = SOURCE_ROOT; };
		8588EB0C22A424B800030A59 /* ResizableDimensions.swift */ = {isa = PBXFileReference; fileEncoding = 4; lastKnownFileType = sourcecode.swift; lineEnding = 0; path = ResizableDimensions.swift; sourceTree = "<group>"; usesTabs = 1; };
		85A5C44722CA41B500CAA94D /* VideoValidator.swift */ = {isa = PBXFileReference; fileEncoding = 4; lastKnownFileType = sourcecode.swift; lineEnding = 0; path = VideoValidator.swift; sourceTree = "<group>"; usesTabs = 1; };
		C2040B8820435871004EE259 /* GifskiWrapper.swift */ = {isa = PBXFileReference; fileEncoding = 4; lastKnownFileType = sourcecode.swift; lineEnding = 0; path = GifskiWrapper.swift; sourceTree = "<group>"; usesTabs = 1; };
		E304EB8725F3A4D2003BCE1F /* gifski.h */ = {isa = PBXFileReference; fileEncoding = 4; lastKnownFileType = sourcecode.c.h; name = gifski.h; path = "gifski-api/gifski.h"; sourceTree = SOURCE_ROOT; };
		E30C8EEE29387E7A002E053F /* Gifski.swift */ = {isa = PBXFileReference; lastKnownFileType = sourcecode.swift; path = Gifski.swift; sourceTree = "<group>"; };
		E31A4F2C24AD36870097B1A5 /* InternetAccessPolicy.json */ = {isa = PBXFileReference; fileEncoding = 4; lastKnownFileType = text.json; path = InternetAccessPolicy.json; sourceTree = "<group>"; };
		E33552EE2ACAC3190023AAE9 /* MainScreen.swift */ = {isa = PBXFileReference; lastKnownFileType = sourcecode.swift; path = MainScreen.swift; sourceTree = "<group>"; };
		E33552F02ACAC3280023AAE9 /* AppState.swift */ = {isa = PBXFileReference; lastKnownFileType = sourcecode.swift; path = AppState.swift; sourceTree = "<group>"; };
		E33552F22ACAC5D80023AAE9 /* StartScreen.swift */ = {isa = PBXFileReference; lastKnownFileType = sourcecode.swift; path = StartScreen.swift; sourceTree = "<group>"; };
		E339F010203820ED003B78FB /* GIFGenerator.swift */ = {isa = PBXFileReference; fileEncoding = 4; lastKnownFileType = sourcecode.swift; lineEnding = 0; path = GIFGenerator.swift; sourceTree = "<group>"; usesTabs = 1; };
		E37F68DF2ACAD9D1007F1A7F /* CompletedScreen.swift */ = {isa = PBXFileReference; lastKnownFileType = sourcecode.swift; path = CompletedScreen.swift; sourceTree = "<group>"; };
		E37F68E12ACAD9F1007F1A7F /* ConversionScreen.swift */ = {isa = PBXFileReference; lastKnownFileType = sourcecode.swift; path = ConversionScreen.swift; sourceTree = "<group>"; };
		E37F68E32ACADA40007F1A7F /* EditScreen.swift */ = {isa = PBXFileReference; lastKnownFileType = sourcecode.swift; path = EditScreen.swift; sourceTree = "<group>"; };
		E3805F542466E68900489E6C /* Config.xcconfig */ = {isa = PBXFileReference; lastKnownFileType = text.xcconfig; path = Config.xcconfig; sourceTree = "<group>"; };
		E3908B7326754568000723A7 /* EstimatedFileSize.swift */ = {isa = PBXFileReference; lastKnownFileType = sourcecode.swift; path = EstimatedFileSize.swift; sourceTree = "<group>"; };
		E3961F7F2AC9F2A700708EB7 /* Intents.swift */ = {isa = PBXFileReference; lastKnownFileType = sourcecode.swift; path = Intents.swift; sourceTree = "<group>"; };
		E3A6BD102245345C00F62256 /* Constants.swift */ = {isa = PBXFileReference; fileEncoding = 4; lastKnownFileType = sourcecode.swift; lineEnding = 0; path = Constants.swift; sourceTree = "<group>"; usesTabs = 1; };
		E3AE62831E5CD2F300035A2F /* Gifski.app */ = {isa = PBXFileReference; explicitFileType = wrapper.application; includeInIndex = 0; path = Gifski.app; sourceTree = BUILT_PRODUCTS_DIR; };
		E3AE62861E5CD2F300035A2F /* App.swift */ = {isa = PBXFileReference; fileEncoding = 4; lastKnownFileType = sourcecode.swift; lineEnding = 0; path = App.swift; sourceTree = "<group>"; usesTabs = 1; };
		E3AE62881E5CD2F300035A2F /* Assets.xcassets */ = {isa = PBXFileReference; lastKnownFileType = folder.assetcatalog; path = Assets.xcassets; sourceTree = "<group>"; };
		E3AE628D1E5CD2F300035A2F /* Info.plist */ = {isa = PBXFileReference; lastKnownFileType = text.plist.xml; path = Info.plist; sourceTree = "<group>"; };
		E3BF14CC1E5CD5A30049FD4B /* Gifski.entitlements */ = {isa = PBXFileReference; lastKnownFileType = text.plist.entitlements; path = Gifski.entitlements; sourceTree = "<group>"; };
		E3C3DB4E203F154300CB8BB9 /* Credits.rtf */ = {isa = PBXFileReference; lastKnownFileType = text.rtf; path = Credits.rtf; sourceTree = "<group>"; };
		E3D08F6D1E5D7BFD00F465DF /* Utilities.swift */ = {isa = PBXFileReference; fileEncoding = 4; lastKnownFileType = sourcecode.swift; lineEnding = 0; path = Utilities.swift; sourceTree = "<group>"; usesTabs = 1; };
		E3E9A7D5256EBE0800E2B9FD /* Utilities.swift */ = {isa = PBXFileReference; lastKnownFileType = sourcecode.swift; path = Utilities.swift; sourceTree = "<group>"; };
		E3FC365B2377FA0000CF7C59 /* Shared.swift */ = {isa = PBXFileReference; fileEncoding = 4; lastKnownFileType = sourcecode.swift; lineEnding = 0; name = Shared.swift; path = Gifski/Shared.swift; sourceTree = SOURCE_ROOT; usesTabs = 1; };
		E3FD6190201BCBC30087160A /* Gifski-Bridging-Header.h */ = {isa = PBXFileReference; fileEncoding = 4; lastKnownFileType = sourcecode.c.h; lineEnding = 0; path = "Gifski-Bridging-Header.h"; sourceTree = "<group>"; usesTabs = 1; };
/* End PBXFileReference section */

/* Begin PBXFileSystemSynchronizedRootGroup section */
		E31053F12DCBD2EA008B7E7F /* Crop */ = {
			isa = PBXFileSystemSynchronizedRootGroup;
			path = Crop;
			sourceTree = "<group>";
		};
		E31053F82DCBD325008B7E7F /* Components */ = {
			isa = PBXFileSystemSynchronizedRootGroup;
			path = Components;
			sourceTree = "<group>";
		};
/* End PBXFileSystemSynchronizedRootGroup section */

/* Begin PBXFrameworksBuildPhase section */
		0E7925182329BDBE00058B94 /* Frameworks */ = {
			isa = PBXFrameworksBuildPhase;
			buildActionMask = 2147483647;
			files = (
			);
			runOnlyForDeploymentPostprocessing = 0;
		};
		E3AE62801E5CD2F300035A2F /* Frameworks */ = {
			isa = PBXFrameworksBuildPhase;
			buildActionMask = 2147483647;
			files = (
				E31054142DCBEBA1008B7E7F /* libgifski_static.a in Frameworks */,
				E3998CF22ACD7148009F8117 /* Sentry in Frameworks */,
				E36BD7A52B9E2C2400B8D86C /* ExtendedAttributes in Frameworks */,
				E3339E932395766800303839 /* Defaults in Frameworks */,
				E3339E9D2395789500303839 /* DockProgress in Frameworks */,
			);
			runOnlyForDeploymentPostprocessing = 0;
		};
/* End PBXFrameworksBuildPhase section */

/* Begin PBXGroup section */
		0CB0E7272DB971A400E012C1 /* Preview */ = {
			isa = PBXGroup;
			children = (
				0CB0E7102DB803BB00E012C1 /* compositePreview.metal */,
				0CB0E7142DB839D600E012C1 /* createAVAssetFromGIF.swift */,
				0CB0E7282DB971D800E012C1 /* createFullPreviewStream.swift */,
				0CB0E7402DBB4ABF00E012C1 /* FullPreviewGenerationEvent.swift */,
				0CB0E7302DBA963400E012C1 /* LockedCVPixelBuffer.swift */,
				0CB0E74B2DBBED1700E012C1 /* PreBakedFrames.swift */,
				0CB0E72A2DB9784300E012C1 /* PreviewableComposition.swift */,
				0CB0E7252DB8833B00E012C1 /* PreviewRenderer.swift */,
				0CB0E7082DB737B900E012C1 /* PreviewVideoCompositor.swift */,
				0CB0E72C2DB97D5400E012C1 /* SettingsForFullPreview.swift */,
			);
			path = Preview;
			sourceTree = "<group>";
		};
		0E79251C2329BDBE00058B94 /* Share Extension */ = {
			isa = PBXGroup;
			children = (
				0E79251F2329BDBE00058B94 /* ShareController.swift */,
				E3E9A7D5256EBE0800E2B9FD /* Utilities.swift */,
				0E7925242329BDBE00058B94 /* Info.plist */,
				0E7925252329BDBE00058B94 /* Share_Extension.entitlements */,
			);
			path = "Share Extension";
			sourceTree = "<group>";
		};
		5F6ABD7E278BA5A20040DDF0 /* Products */ = {
			isa = PBXGroup;
			children = (
				E310540F2DCBEB4A008B7E7F /* libgifski_static.a */,
			);
			name = Products;
			sourceTree = "<group>";
		};
		E356A15D21028942000148AD /* Other */ = {
			isa = PBXGroup;
			children = (
				E3FD6190201BCBC30087160A /* Gifski-Bridging-Header.h */,
				E304EB8725F3A4D2003BCE1F /* gifski.h */,
				E3C3DB4E203F154300CB8BB9 /* Credits.rtf */,
				E3AE628D1E5CD2F300035A2F /* Info.plist */,
				E3BF14CC1E5CD5A30049FD4B /* Gifski.entitlements */,
				E31A4F2C24AD36870097B1A5 /* InternetAccessPolicy.json */,
				5F6ABD7D278BA5A20040DDF0 /* gifski.xcodeproj */,
			);
			name = Other;
			sourceTree = "<group>";
		};
		E36BD79F2B9E243800B8D86C /* Frameworks */ = {
			isa = PBXGroup;
			children = (
			);
			name = Frameworks;
			sourceTree = "<group>";
		};
		E3AE627A1E5CD2F300035A2F = {
			isa = PBXGroup;
			children = (
				E3805F542466E68900489E6C /* Config.xcconfig */,
				E3AE62851E5CD2F300035A2F /* Gifski */,
				0E79251C2329BDBE00058B94 /* Share Extension */,
				E3AE62841E5CD2F300035A2F /* Products */,
				E36BD79F2B9E243800B8D86C /* Frameworks */,
			);
			sourceTree = "<group>";
			usesTabs = 1;
		};
		E3AE62841E5CD2F300035A2F /* Products */ = {
			isa = PBXGroup;
			children = (
				E3AE62831E5CD2F300035A2F /* Gifski.app */,
				0E79251B2329BDBE00058B94 /* Share Extension.appex */,
			);
			name = Products;
			sourceTree = "<group>";
		};
		E3AE62851E5CD2F300035A2F /* Gifski */ = {
			isa = PBXGroup;
			children = (
				E3AE62861E5CD2F300035A2F /* App.swift */,
				E3A6BD102245345C00F62256 /* Constants.swift */,
				E33552F02ACAC3280023AAE9 /* AppState.swift */,
				E3FC365B2377FA0000CF7C59 /* Shared.swift */,
				E33552EE2ACAC3190023AAE9 /* MainScreen.swift */,
				E33552F22ACAC5D80023AAE9 /* StartScreen.swift */,
				E37F68E32ACADA40007F1A7F /* EditScreen.swift */,
				E37F68E12ACAD9F1007F1A7F /* ConversionScreen.swift */,
				E37F68DF2ACAD9D1007F1A7F /* CompletedScreen.swift */,
				E3908B7326754568000723A7 /* EstimatedFileSize.swift */,
				E339F010203820ED003B78FB /* GIFGenerator.swift */,
				E30C8EEE29387E7A002E053F /* Gifski.swift */,
				C2040B8820435871004EE259 /* GifskiWrapper.swift */,
				8588EB0C22A424B800030A59 /* ResizableDimensions.swift */,
				85A5C44722CA41B500CAA94D /* VideoValidator.swift */,
				E31053F12DCBD2EA008B7E7F /* Crop */,
				E31053F82DCBD325008B7E7F /* Components */,
				E3961F7F2AC9F2A700708EB7 /* Intents.swift */,
				0CB0E7272DB971A400E012C1 /* Preview */,
				E3D08F6D1E5D7BFD00F465DF /* Utilities.swift */,
				E3AE62881E5CD2F300035A2F /* Assets.xcassets */,
				E356A15D21028942000148AD /* Other */,
			);
			path = Gifski;
			sourceTree = "<group>";
		};
/* End PBXGroup section */

/* Begin PBXNativeTarget section */
		0E79251A2329BDBE00058B94 /* Share Extension */ = {
			isa = PBXNativeTarget;
			buildConfigurationList = 0E7925302329BDBE00058B94 /* Build configuration list for PBXNativeTarget "Share Extension" */;
			buildPhases = (
				0E7925172329BDBE00058B94 /* Sources */,
				0E7925182329BDBE00058B94 /* Frameworks */,
				0E7925192329BDBE00058B94 /* Resources */,
			);
			buildRules = (
			);
			dependencies = (
			);
			name = "Share Extension";
			productName = ShareExtension;
			productReference = 0E79251B2329BDBE00058B94 /* Share Extension.appex */;
			productType = "com.apple.product-type.app-extension";
		};
		E3AE62821E5CD2F300035A2F /* Gifski */ = {
			isa = PBXNativeTarget;
			buildConfigurationList = E3AE62901E5CD2F300035A2F /* Build configuration list for PBXNativeTarget "Gifski" */;
			buildPhases = (
				E36D89991EFF79F7005042A8 /* SwiftLint */,
				E3AE627F1E5CD2F300035A2F /* Sources */,
				E3AE62801E5CD2F300035A2F /* Frameworks */,
				E3AE62811E5CD2F300035A2F /* Resources */,
				0E7925292329BDBE00058B94 /* Embed Foundation Extensions */,
			);
			buildRules = (
			);
			dependencies = (
				5FF0DFFD278BA5E200A80F09 /* PBXTargetDependency */,
				0E7925272329BDBE00058B94 /* PBXTargetDependency */,
			);
			fileSystemSynchronizedGroups = (
				E31053F12DCBD2EA008B7E7F /* Crop */,
				E31053F82DCBD325008B7E7F /* Components */,
			);
			name = Gifski;
			packageProductDependencies = (
				E3339E922395766800303839 /* Defaults */,
				E3339E9C2395789500303839 /* DockProgress */,
				E3998CF12ACD7148009F8117 /* Sentry */,
				E36BD7A42B9E2C2400B8D86C /* ExtendedAttributes */,
			);
			productName = Gifski;
			productReference = E3AE62831E5CD2F300035A2F /* Gifski.app */;
			productType = "com.apple.product-type.application";
		};
/* End PBXNativeTarget section */

/* Begin PBXProject section */
		E3AE627B1E5CD2F300035A2F /* Project object */ = {
			isa = PBXProject;
			attributes = {
				BuildIndependentTargetsInParallel = YES;
				LastSwiftUpdateCheck = 1100;
				LastUpgradeCheck = 1630;
				ORGANIZATIONNAME = "Sindre Sorhus";
				TargetAttributes = {
					0E79251A2329BDBE00058B94 = {
						CreatedOnToolsVersion = 11.0;
					};
					E3AE62821E5CD2F300035A2F = {
						CreatedOnToolsVersion = 8.2.1;
						LastSwiftMigration = 1020;
						SystemCapabilities = {
							com.apple.HardenedRuntime = {
								enabled = 1;
							};
							com.apple.Sandbox = {
								enabled = 1;
							};
						};
					};
				};
			};
			buildConfigurationList = E3AE627E1E5CD2F300035A2F /* Build configuration list for PBXProject "Gifski" */;
			developmentRegion = en;
			hasScannedForEncodings = 0;
			knownRegions = (
				en,
				Base,
			);
			mainGroup = E3AE627A1E5CD2F300035A2F;
			minimizedProjectReferenceProxies = 1;
			packageReferences = (
				E3339E912395766800303839 /* XCRemoteSwiftPackageReference "Defaults" */,
				E3339E9B2395789500303839 /* XCRemoteSwiftPackageReference "DockProgress" */,
				E3998CF02ACD7148009F8117 /* XCRemoteSwiftPackageReference "sentry-cocoa" */,
				E36BD7A32B9E2C1600B8D86C /* XCRemoteSwiftPackageReference "ExtendedAttributes" */,
			);
			preferredProjectObjectVersion = 77;
			productRefGroup = E3AE62841E5CD2F300035A2F /* Products */;
			projectDirPath = "";
			projectReferences = (
				{
					ProductGroup = 5F6ABD7E278BA5A20040DDF0 /* Products */;
					ProjectRef = 5F6ABD7D278BA5A20040DDF0 /* gifski.xcodeproj */;
				},
			);
			projectRoot = "";
			targets = (
				E3AE62821E5CD2F300035A2F /* Gifski */,
				0E79251A2329BDBE00058B94 /* Share Extension */,
			);
		};
/* End PBXProject section */

/* Begin PBXReferenceProxy section */
		E310540F2DCBEB4A008B7E7F /* libgifski_static.a */ = {
			isa = PBXReferenceProxy;
			fileType = archive.ar;
			path = libgifski_static.a;
			remoteRef = E310540E2DCBEB4A008B7E7F /* PBXContainerItemProxy */;
			sourceTree = BUILT_PRODUCTS_DIR;
		};
/* End PBXReferenceProxy section */

/* Begin PBXResourcesBuildPhase section */
		0E7925192329BDBE00058B94 /* Resources */ = {
			isa = PBXResourcesBuildPhase;
			buildActionMask = 2147483647;
			files = (
			);
			runOnlyForDeploymentPostprocessing = 0;
		};
		E3AE62811E5CD2F300035A2F /* Resources */ = {
			isa = PBXResourcesBuildPhase;
			buildActionMask = 2147483647;
			files = (
				E3AE62891E5CD2F300035A2F /* Assets.xcassets in Resources */,
				E31A4F3124AD36870097B1A5 /* InternetAccessPolicy.json in Resources */,
				E3C3DB4F203F154300CB8BB9 /* Credits.rtf in Resources */,
			);
			runOnlyForDeploymentPostprocessing = 0;
		};
/* End PBXResourcesBuildPhase section */

/* Begin PBXShellScriptBuildPhase section */
		E36D89991EFF79F7005042A8 /* SwiftLint */ = {
			isa = PBXShellScriptBuildPhase;
			alwaysOutOfDate = 1;
			buildActionMask = 2147483647;
			files = (
			);
			inputPaths = (
			);
			name = SwiftLint;
			outputPaths = (
			);
			runOnlyForDeploymentPostprocessing = 0;
			shellPath = /bin/sh;
			shellScript = "PATH=\"/opt/homebrew/bin/:${PATH}\"\nswiftlint\n";
			showEnvVarsInLog = 0;
		};
/* End PBXShellScriptBuildPhase section */

/* Begin PBXSourcesBuildPhase section */
		0E7925172329BDBE00058B94 /* Sources */ = {
			isa = PBXSourcesBuildPhase;
			buildActionMask = 2147483647;
			files = (
				E3E9A7D6256EBE0800E2B9FD /* Utilities.swift in Sources */,
				E3FC365E2377FA9F00CF7C59 /* Shared.swift in Sources */,
				0E7925202329BDBE00058B94 /* ShareController.swift in Sources */,
			);
			runOnlyForDeploymentPostprocessing = 0;
		};
		E3AE627F1E5CD2F300035A2F /* Sources */ = {
			isa = PBXSourcesBuildPhase;
			buildActionMask = 2147483647;
			files = (
				E3D08F6E1E5D7BFD00F465DF /* Utilities.swift in Sources */,
				E339F011203820ED003B78FB /* GIFGenerator.swift in Sources */,
				0CB0E7312DBA963400E012C1 /* LockedCVPixelBuffer.swift in Sources */,
				0CB0E74C2DBBED1700E012C1 /* PreBakedFrames.swift in Sources */,
				0CB0E7412DBB4ABF00E012C1 /* FullPreviewGenerationEvent.swift in Sources */,
				E33552F12ACAC3280023AAE9 /* AppState.swift in Sources */,
				E3A6BD112245345C00F62256 /* Constants.swift in Sources */,
				C2040B8920435871004EE259 /* GifskiWrapper.swift in Sources */,
				8588EB0D22A424B800030A59 /* ResizableDimensions.swift in Sources */,
				0CB0E7112DB803BB00E012C1 /* compositePreview.metal in Sources */,
				0CB0E7152DB839D600E012C1 /* createAVAssetFromGIF.swift in Sources */,
				E3908B7426754568000723A7 /* EstimatedFileSize.swift in Sources */,
				E33552F32ACAC5D80023AAE9 /* StartScreen.swift in Sources */,
				E37F68E42ACADA40007F1A7F /* EditScreen.swift in Sources */,
<<<<<<< HEAD
				0CB0E72B2DB9784300E012C1 /* PreviewableComposition.swift in Sources */,
				85BF910922F3279300AD3FF6 /* TrimmingAVPlayer.swift in Sources */,
				8548806522B78E8300E97401 /* IntTextField.swift in Sources */,
=======
>>>>>>> d4ca597a
				E3961F802AC9F2A700708EB7 /* Intents.swift in Sources */,
				0CB0E7292DB971D800E012C1 /* createFullPreviewStream.swift in Sources */,
				E30C8EEF29387E7A002E053F /* Gifski.swift in Sources */,
				E3FC365C2377FA0000CF7C59 /* Shared.swift in Sources */,
				0CB0E7262DB8833B00E012C1 /* PreviewRenderer.swift in Sources */,
				E37F68E02ACAD9D1007F1A7F /* CompletedScreen.swift in Sources */,
				E33552EF2ACAC3190023AAE9 /* MainScreen.swift in Sources */,
				E37F68E22ACAD9F1007F1A7F /* ConversionScreen.swift in Sources */,
				85A5C44822CA41B500CAA94D /* VideoValidator.swift in Sources */,
				0CB0E72D2DB97D5400E012C1 /* SettingsForFullPreview.swift in Sources */,
				E3AE62871E5CD2F300035A2F /* App.swift in Sources */,
				0CB0E7092DB737B900E012C1 /* PreviewVideoCompositor.swift in Sources */,
			);
			runOnlyForDeploymentPostprocessing = 0;
		};
/* End PBXSourcesBuildPhase section */

/* Begin PBXTargetDependency section */
		0E7925272329BDBE00058B94 /* PBXTargetDependency */ = {
			isa = PBXTargetDependency;
			target = 0E79251A2329BDBE00058B94 /* Share Extension */;
			targetProxy = 0E7925262329BDBE00058B94 /* PBXContainerItemProxy */;
		};
		5FF0DFFD278BA5E200A80F09 /* PBXTargetDependency */ = {
			isa = PBXTargetDependency;
			name = "gifski-staticlib";
			targetProxy = 5FF0DFFC278BA5E200A80F09 /* PBXContainerItemProxy */;
		};
/* End PBXTargetDependency section */

/* Begin XCBuildConfiguration section */
		0E79252A2329BDBE00058B94 /* Debug */ = {
			isa = XCBuildConfiguration;
			buildSettings = {
				CLANG_ANALYZER_NUMBER_OBJECT_CONVERSION = YES_AGGRESSIVE;
				CLANG_CXX_LANGUAGE_STANDARD = "gnu++14";
				CLANG_ENABLE_OBJC_WEAK = YES;
				CLANG_WARN_UNGUARDED_AVAILABILITY = YES_AGGRESSIVE;
				CODE_SIGN_ENTITLEMENTS = "Share Extension/Share_Extension.entitlements";
				CODE_SIGN_IDENTITY = "Apple Development";
				CODE_SIGN_STYLE = Automatic;
				COMBINE_HIDPI_IMAGES = YES;
				DEAD_CODE_STRIPPING = YES;
				DEVELOPMENT_TEAM = YG56YK5RN5;
				ENABLE_HARDENED_RUNTIME = YES;
				GCC_C_LANGUAGE_STANDARD = gnu11;
				GENERATE_INFOPLIST_FILE = YES;
				INFOPLIST_FILE = "Share Extension/Info.plist";
				INFOPLIST_KEY_CFBundleDisplayName = Gifski;
				LD_RUNPATH_SEARCH_PATHS = (
					"$(inherited)",
					"@executable_path/../Frameworks",
					"@executable_path/../../../../Frameworks",
				);
				MTL_ENABLE_DEBUG_INFO = INCLUDE_SOURCE;
				MTL_FAST_MATH = YES;
				PRODUCT_BUNDLE_IDENTIFIER = com.sindresorhus.Gifski.ShareExtension;
				PRODUCT_NAME = "$(TARGET_NAME)";
				PROVISIONING_PROFILE_SPECIFIER = "";
				REGISTER_APP_GROUPS = YES;
				SKIP_INSTALL = YES;
				SWIFT_VERSION = 5.0;
			};
			name = Debug;
		};
		0E79252B2329BDBE00058B94 /* Release */ = {
			isa = XCBuildConfiguration;
			buildSettings = {
				CLANG_ANALYZER_NUMBER_OBJECT_CONVERSION = YES_AGGRESSIVE;
				CLANG_CXX_LANGUAGE_STANDARD = "gnu++14";
				CLANG_ENABLE_OBJC_WEAK = YES;
				CLANG_WARN_UNGUARDED_AVAILABILITY = YES_AGGRESSIVE;
				CODE_SIGN_ENTITLEMENTS = "Share Extension/Share_Extension.entitlements";
				CODE_SIGN_IDENTITY = "Apple Development";
				CODE_SIGN_STYLE = Automatic;
				COMBINE_HIDPI_IMAGES = YES;
				DEAD_CODE_STRIPPING = YES;
				DEVELOPMENT_TEAM = YG56YK5RN5;
				ENABLE_HARDENED_RUNTIME = YES;
				GCC_C_LANGUAGE_STANDARD = gnu11;
				GENERATE_INFOPLIST_FILE = YES;
				INFOPLIST_FILE = "Share Extension/Info.plist";
				INFOPLIST_KEY_CFBundleDisplayName = Gifski;
				LD_RUNPATH_SEARCH_PATHS = (
					"$(inherited)",
					"@executable_path/../Frameworks",
					"@executable_path/../../../../Frameworks",
				);
				MTL_FAST_MATH = YES;
				PRODUCT_BUNDLE_IDENTIFIER = com.sindresorhus.Gifski.ShareExtension;
				PRODUCT_NAME = "$(TARGET_NAME)";
				PROVISIONING_PROFILE_SPECIFIER = "";
				REGISTER_APP_GROUPS = YES;
				SKIP_INSTALL = YES;
				SWIFT_VERSION = 5.0;
			};
			name = Release;
		};
		E3AE628E1E5CD2F300035A2F /* Debug */ = {
			isa = XCBuildConfiguration;
			baseConfigurationReference = E3805F542466E68900489E6C /* Config.xcconfig */;
			buildSettings = {
				ALWAYS_SEARCH_USER_PATHS = NO;
				ASSETCATALOG_COMPILER_GENERATE_SWIFT_ASSET_SYMBOL_EXTENSIONS = YES;
				CLANG_ANALYZER_NONNULL = YES;
				CLANG_ANALYZER_NUMBER_OBJECT_CONVERSION = YES_AGGRESSIVE;
				CLANG_CXX_LANGUAGE_STANDARD = "gnu++17";
				CLANG_CXX_LIBRARY = "libc++";
				CLANG_ENABLE_MODULES = YES;
				CLANG_ENABLE_OBJC_ARC = YES;
				CLANG_ENABLE_OBJC_WEAK = YES;
				CLANG_WARN_BLOCK_CAPTURE_AUTORELEASING = YES;
				CLANG_WARN_BOOL_CONVERSION = YES;
				CLANG_WARN_COMMA = YES;
				CLANG_WARN_CONSTANT_CONVERSION = YES;
				CLANG_WARN_DEPRECATED_OBJC_IMPLEMENTATIONS = YES;
				CLANG_WARN_DIRECT_OBJC_ISA_USAGE = YES_ERROR;
				CLANG_WARN_DOCUMENTATION_COMMENTS = YES;
				CLANG_WARN_EMPTY_BODY = YES;
				CLANG_WARN_ENUM_CONVERSION = YES;
				CLANG_WARN_INFINITE_RECURSION = YES;
				CLANG_WARN_INT_CONVERSION = YES;
				CLANG_WARN_NON_LITERAL_NULL_CONVERSION = YES;
				CLANG_WARN_OBJC_IMPLICIT_RETAIN_SELF = YES;
				CLANG_WARN_OBJC_LITERAL_CONVERSION = YES;
				CLANG_WARN_OBJC_ROOT_CLASS = YES_ERROR;
				CLANG_WARN_QUOTED_INCLUDE_IN_FRAMEWORK_HEADER = YES;
				CLANG_WARN_RANGE_LOOP_ANALYSIS = YES;
				CLANG_WARN_STRICT_PROTOTYPES = YES;
				CLANG_WARN_SUSPICIOUS_MOVE = YES;
				CLANG_WARN_UNGUARDED_AVAILABILITY = YES_AGGRESSIVE;
				CLANG_WARN_UNREACHABLE_CODE = YES;
				CLANG_WARN__DUPLICATE_METHOD_MATCH = YES;
				COPY_PHASE_STRIP = NO;
				DEAD_CODE_STRIPPING = YES;
				DEBUG_INFORMATION_FORMAT = dwarf;
				DEVELOPMENT_TEAM = YG56YK5RN5;
				ENABLE_STRICT_OBJC_MSGSEND = YES;
				ENABLE_TESTABILITY = YES;
				ENABLE_USER_SCRIPT_SANDBOXING = NO;
				GCC_C_LANGUAGE_STANDARD = gnu11;
				GCC_DYNAMIC_NO_PIC = NO;
				GCC_NO_COMMON_BLOCKS = YES;
				GCC_OPTIMIZATION_LEVEL = 0;
				GCC_PREPROCESSOR_DEFINITIONS = (
					"DEBUG=1",
					"$(inherited)",
				);
				GCC_WARN_64_TO_32_BIT_CONVERSION = YES;
				GCC_WARN_ABOUT_RETURN_TYPE = YES_ERROR;
				GCC_WARN_UNDECLARED_SELECTOR = YES;
				GCC_WARN_UNINITIALIZED_AUTOS = YES_AGGRESSIVE;
				GCC_WARN_UNUSED_FUNCTION = YES;
				GCC_WARN_UNUSED_VARIABLE = YES;
				MACOSX_DEPLOYMENT_TARGET = 15.3;
				MTL_ENABLE_DEBUG_INFO = INCLUDE_SOURCE;
				MTL_FAST_MATH = YES;
				ONLY_ACTIVE_ARCH = YES;
				SDKROOT = macosx;
				SWIFT_ACTIVE_COMPILATION_CONDITIONS = DEBUG;
				SWIFT_OPTIMIZATION_LEVEL = "-Onone";
			};
			name = Debug;
		};
		E3AE628F1E5CD2F300035A2F /* Release */ = {
			isa = XCBuildConfiguration;
			baseConfigurationReference = E3805F542466E68900489E6C /* Config.xcconfig */;
			buildSettings = {
				ALWAYS_SEARCH_USER_PATHS = NO;
				ASSETCATALOG_COMPILER_GENERATE_SWIFT_ASSET_SYMBOL_EXTENSIONS = YES;
				CLANG_ANALYZER_NONNULL = YES;
				CLANG_ANALYZER_NUMBER_OBJECT_CONVERSION = YES_AGGRESSIVE;
				CLANG_CXX_LANGUAGE_STANDARD = "gnu++17";
				CLANG_CXX_LIBRARY = "libc++";
				CLANG_ENABLE_MODULES = YES;
				CLANG_ENABLE_OBJC_ARC = YES;
				CLANG_ENABLE_OBJC_WEAK = YES;
				CLANG_WARN_BLOCK_CAPTURE_AUTORELEASING = YES;
				CLANG_WARN_BOOL_CONVERSION = YES;
				CLANG_WARN_COMMA = YES;
				CLANG_WARN_CONSTANT_CONVERSION = YES;
				CLANG_WARN_DEPRECATED_OBJC_IMPLEMENTATIONS = YES;
				CLANG_WARN_DIRECT_OBJC_ISA_USAGE = YES_ERROR;
				CLANG_WARN_DOCUMENTATION_COMMENTS = YES;
				CLANG_WARN_EMPTY_BODY = YES;
				CLANG_WARN_ENUM_CONVERSION = YES;
				CLANG_WARN_INFINITE_RECURSION = YES;
				CLANG_WARN_INT_CONVERSION = YES;
				CLANG_WARN_NON_LITERAL_NULL_CONVERSION = YES;
				CLANG_WARN_OBJC_IMPLICIT_RETAIN_SELF = YES;
				CLANG_WARN_OBJC_LITERAL_CONVERSION = YES;
				CLANG_WARN_OBJC_ROOT_CLASS = YES_ERROR;
				CLANG_WARN_QUOTED_INCLUDE_IN_FRAMEWORK_HEADER = YES;
				CLANG_WARN_RANGE_LOOP_ANALYSIS = YES;
				CLANG_WARN_STRICT_PROTOTYPES = YES;
				CLANG_WARN_SUSPICIOUS_MOVE = YES;
				CLANG_WARN_UNGUARDED_AVAILABILITY = YES_AGGRESSIVE;
				CLANG_WARN_UNREACHABLE_CODE = YES;
				CLANG_WARN__DUPLICATE_METHOD_MATCH = YES;
				COPY_PHASE_STRIP = NO;
				DEAD_CODE_STRIPPING = YES;
				DEBUG_INFORMATION_FORMAT = "dwarf-with-dsym";
				DEVELOPMENT_TEAM = YG56YK5RN5;
				ENABLE_NS_ASSERTIONS = NO;
				ENABLE_STRICT_OBJC_MSGSEND = YES;
				ENABLE_USER_SCRIPT_SANDBOXING = NO;
				GCC_C_LANGUAGE_STANDARD = gnu11;
				GCC_NO_COMMON_BLOCKS = YES;
				GCC_WARN_64_TO_32_BIT_CONVERSION = YES;
				GCC_WARN_ABOUT_RETURN_TYPE = YES_ERROR;
				GCC_WARN_UNDECLARED_SELECTOR = YES;
				GCC_WARN_UNINITIALIZED_AUTOS = YES_AGGRESSIVE;
				GCC_WARN_UNUSED_FUNCTION = YES;
				GCC_WARN_UNUSED_VARIABLE = YES;
				MACOSX_DEPLOYMENT_TARGET = 15.3;
				MTL_ENABLE_DEBUG_INFO = NO;
				MTL_FAST_MATH = YES;
				SDKROOT = macosx;
				SWIFT_COMPILATION_MODE = wholemodule;
				SWIFT_OPTIMIZATION_LEVEL = "-O";
			};
			name = Release;
		};
		E3AE62911E5CD2F300035A2F /* Debug */ = {
			isa = XCBuildConfiguration;
			buildSettings = {
				ASSETCATALOG_COMPILER_APPICON_NAME = AppIcon;
				CLANG_ENABLE_MODULES = YES;
				CODE_SIGN_ENTITLEMENTS = Gifski/Gifski.entitlements;
				CODE_SIGN_IDENTITY = "Apple Development";
				CODE_SIGN_STYLE = Automatic;
				COMBINE_HIDPI_IMAGES = YES;
				DEAD_CODE_STRIPPING = YES;
				DEVELOPMENT_TEAM = YG56YK5RN5;
				ENABLE_HARDENED_RUNTIME = YES;
				FRAMEWORK_SEARCH_PATHS = (
					"$(inherited)",
					"$(PROJECT_DIR)",
					"$(PROJECT_DIR)/Frameworks",
				);
				GENERATE_INFOPLIST_FILE = YES;
				HEADER_SEARCH_PATHS = "";
				INFOPLIST_FILE = "$(SRCROOT)/Gifski/Info.plist";
				INFOPLIST_KEY_LSApplicationCategoryType = "public.app-category.video";
				LD_RUNPATH_SEARCH_PATHS = (
					"$(inherited)",
					"@executable_path/../Frameworks",
				);
				LIBRARY_SEARCH_PATHS = "$(inherited)";
				PRODUCT_BUNDLE_IDENTIFIER = com.sindresorhus.Gifski;
				PRODUCT_NAME = "$(TARGET_NAME)";
				PROVISIONING_PROFILE_SPECIFIER = "";
				REGISTER_APP_GROUPS = YES;
				SWIFT_EMIT_LOC_STRINGS = YES;
				SWIFT_OBJC_BRIDGING_HEADER = "Gifski/Gifski-Bridging-Header.h";
				SWIFT_VERSION = 5.0;
			};
			name = Debug;
		};
		E3AE62921E5CD2F300035A2F /* Release */ = {
			isa = XCBuildConfiguration;
			buildSettings = {
				ASSETCATALOG_COMPILER_APPICON_NAME = AppIcon;
				CODE_SIGN_ENTITLEMENTS = Gifski/Gifski.entitlements;
				CODE_SIGN_IDENTITY = "Apple Development";
				CODE_SIGN_STYLE = Automatic;
				COMBINE_HIDPI_IMAGES = YES;
				DEAD_CODE_STRIPPING = YES;
				DEVELOPMENT_TEAM = YG56YK5RN5;
				ENABLE_HARDENED_RUNTIME = YES;
				FRAMEWORK_SEARCH_PATHS = (
					"$(inherited)",
					"$(PROJECT_DIR)",
					"$(PROJECT_DIR)/Frameworks",
				);
				GENERATE_INFOPLIST_FILE = YES;
				HEADER_SEARCH_PATHS = "";
				INFOPLIST_FILE = "$(SRCROOT)/Gifski/Info.plist";
				INFOPLIST_KEY_LSApplicationCategoryType = "public.app-category.video";
				LD_RUNPATH_SEARCH_PATHS = (
					"$(inherited)",
					"@executable_path/../Frameworks",
				);
				LIBRARY_SEARCH_PATHS = "$(inherited)";
				PRODUCT_BUNDLE_IDENTIFIER = com.sindresorhus.Gifski;
				PRODUCT_NAME = "$(TARGET_NAME)";
				PROVISIONING_PROFILE_SPECIFIER = "";
				REGISTER_APP_GROUPS = YES;
				SWIFT_EMIT_LOC_STRINGS = YES;
				SWIFT_OBJC_BRIDGING_HEADER = "Gifski/Gifski-Bridging-Header.h";
				SWIFT_VERSION = 5.0;
			};
			name = Release;
		};
/* End XCBuildConfiguration section */

/* Begin XCConfigurationList section */
		0E7925302329BDBE00058B94 /* Build configuration list for PBXNativeTarget "Share Extension" */ = {
			isa = XCConfigurationList;
			buildConfigurations = (
				0E79252A2329BDBE00058B94 /* Debug */,
				0E79252B2329BDBE00058B94 /* Release */,
			);
			defaultConfigurationIsVisible = 0;
			defaultConfigurationName = Release;
		};
		E3AE627E1E5CD2F300035A2F /* Build configuration list for PBXProject "Gifski" */ = {
			isa = XCConfigurationList;
			buildConfigurations = (
				E3AE628E1E5CD2F300035A2F /* Debug */,
				E3AE628F1E5CD2F300035A2F /* Release */,
			);
			defaultConfigurationIsVisible = 0;
			defaultConfigurationName = Release;
		};
		E3AE62901E5CD2F300035A2F /* Build configuration list for PBXNativeTarget "Gifski" */ = {
			isa = XCConfigurationList;
			buildConfigurations = (
				E3AE62911E5CD2F300035A2F /* Debug */,
				E3AE62921E5CD2F300035A2F /* Release */,
			);
			defaultConfigurationIsVisible = 0;
			defaultConfigurationName = Release;
		};
/* End XCConfigurationList section */

/* Begin XCRemoteSwiftPackageReference section */
		E3339E912395766800303839 /* XCRemoteSwiftPackageReference "Defaults" */ = {
			isa = XCRemoteSwiftPackageReference;
			repositoryURL = "https://github.com/sindresorhus/Defaults";
			requirement = {
				kind = upToNextMajorVersion;
				minimumVersion = 9.0.0;
			};
		};
		E3339E9B2395789500303839 /* XCRemoteSwiftPackageReference "DockProgress" */ = {
			isa = XCRemoteSwiftPackageReference;
			repositoryURL = "https://github.com/sindresorhus/DockProgress";
			requirement = {
				kind = upToNextMajorVersion;
				minimumVersion = 4.3.0;
			};
		};
		E36BD7A32B9E2C1600B8D86C /* XCRemoteSwiftPackageReference "ExtendedAttributes" */ = {
			isa = XCRemoteSwiftPackageReference;
			repositoryURL = "https://github.com/sindresorhus/ExtendedAttributes";
			requirement = {
				kind = upToNextMajorVersion;
				minimumVersion = 1.0.0;
			};
		};
		E3998CF02ACD7148009F8117 /* XCRemoteSwiftPackageReference "sentry-cocoa" */ = {
			isa = XCRemoteSwiftPackageReference;
			repositoryURL = "https://github.com/getsentry/sentry-cocoa";
			requirement = {
				kind = upToNextMajorVersion;
				minimumVersion = 8.21.0;
			};
		};
/* End XCRemoteSwiftPackageReference section */

/* Begin XCSwiftPackageProductDependency section */
		E3339E922395766800303839 /* Defaults */ = {
			isa = XCSwiftPackageProductDependency;
			package = E3339E912395766800303839 /* XCRemoteSwiftPackageReference "Defaults" */;
			productName = Defaults;
		};
		E3339E9C2395789500303839 /* DockProgress */ = {
			isa = XCSwiftPackageProductDependency;
			package = E3339E9B2395789500303839 /* XCRemoteSwiftPackageReference "DockProgress" */;
			productName = DockProgress;
		};
		E36BD7A42B9E2C2400B8D86C /* ExtendedAttributes */ = {
			isa = XCSwiftPackageProductDependency;
			package = E36BD7A32B9E2C1600B8D86C /* XCRemoteSwiftPackageReference "ExtendedAttributes" */;
			productName = ExtendedAttributes;
		};
		E3998CF12ACD7148009F8117 /* Sentry */ = {
			isa = XCSwiftPackageProductDependency;
			package = E3998CF02ACD7148009F8117 /* XCRemoteSwiftPackageReference "sentry-cocoa" */;
			productName = Sentry;
		};
/* End XCSwiftPackageProductDependency section */
	};
	rootObject = E3AE627B1E5CD2F300035A2F /* Project object */;
}<|MERGE_RESOLUTION|>--- conflicted
+++ resolved
@@ -463,12 +463,7 @@
 				E3908B7426754568000723A7 /* EstimatedFileSize.swift in Sources */,
 				E33552F32ACAC5D80023AAE9 /* StartScreen.swift in Sources */,
 				E37F68E42ACADA40007F1A7F /* EditScreen.swift in Sources */,
-<<<<<<< HEAD
 				0CB0E72B2DB9784300E012C1 /* PreviewableComposition.swift in Sources */,
-				85BF910922F3279300AD3FF6 /* TrimmingAVPlayer.swift in Sources */,
-				8548806522B78E8300E97401 /* IntTextField.swift in Sources */,
-=======
->>>>>>> d4ca597a
 				E3961F802AC9F2A700708EB7 /* Intents.swift in Sources */,
 				0CB0E7292DB971D800E012C1 /* createFullPreviewStream.swift in Sources */,
 				E30C8EEF29387E7A002E053F /* Gifski.swift in Sources */,
@@ -512,7 +507,7 @@
 				CODE_SIGN_STYLE = Automatic;
 				COMBINE_HIDPI_IMAGES = YES;
 				DEAD_CODE_STRIPPING = YES;
-				DEVELOPMENT_TEAM = YG56YK5RN5;
+				DEVELOPMENT_TEAM = LT3G7HQ9TH;
 				ENABLE_HARDENED_RUNTIME = YES;
 				GCC_C_LANGUAGE_STANDARD = gnu11;
 				GENERATE_INFOPLIST_FILE = YES;
@@ -546,7 +541,7 @@
 				CODE_SIGN_STYLE = Automatic;
 				COMBINE_HIDPI_IMAGES = YES;
 				DEAD_CODE_STRIPPING = YES;
-				DEVELOPMENT_TEAM = YG56YK5RN5;
+				DEVELOPMENT_TEAM = LT3G7HQ9TH;
 				ENABLE_HARDENED_RUNTIME = YES;
 				GCC_C_LANGUAGE_STANDARD = gnu11;
 				GENERATE_INFOPLIST_FILE = YES;
@@ -702,7 +697,7 @@
 				CODE_SIGN_STYLE = Automatic;
 				COMBINE_HIDPI_IMAGES = YES;
 				DEAD_CODE_STRIPPING = YES;
-				DEVELOPMENT_TEAM = YG56YK5RN5;
+				DEVELOPMENT_TEAM = LT3G7HQ9TH;
 				ENABLE_HARDENED_RUNTIME = YES;
 				FRAMEWORK_SEARCH_PATHS = (
 					"$(inherited)",
@@ -737,7 +732,7 @@
 				CODE_SIGN_STYLE = Automatic;
 				COMBINE_HIDPI_IMAGES = YES;
 				DEAD_CODE_STRIPPING = YES;
-				DEVELOPMENT_TEAM = YG56YK5RN5;
+				DEVELOPMENT_TEAM = LT3G7HQ9TH;
 				ENABLE_HARDENED_RUNTIME = YES;
 				FRAMEWORK_SEARCH_PATHS = (
 					"$(inherited)",
